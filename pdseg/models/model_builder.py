--- conflicted
+++ resolved
@@ -198,22 +198,12 @@
                     iterable=False,
                     use_double_buffer=True)
 
-<<<<<<< HEAD
-=======
-            model_name = map_model_name(cfg.MODEL.MODEL_NAME)
-            model_func = get_func("modeling." + model_name)
-
->>>>>>> c3225ddb
             loss_type = cfg.SOLVER.LOSS
             if not isinstance(loss_type, list):
                 loss_type = list(loss_type)
 
             # lovasz_hinge_loss或dice_loss或bce_loss只适用两类分割中
-<<<<<<< HEAD
             if class_num > 2 and (("lovasz_hinge_loss" in loss_type) or
-=======
-            if class_num > 2 and (("lovasz_hinge_loss" in loss_type) or 
->>>>>>> c3225ddb
                                   ("dice_loss" in loss_type) or
                                   ("bce_loss" in loss_type)):
                 raise Exception(
@@ -221,14 +211,11 @@
                 )
 
             # 在两类分割情况下，当loss函数选择lovasz_hinge_loss或dice_loss或bce_loss的时候，最后logit输出通道数设置为1
-<<<<<<< HEAD
             if ("dice_loss" in loss_type) or ("bce_loss" in loss_type) or (
                     "lovasz_hinge_loss" in loss_type):
-=======
-            if ("dice_loss" in loss_type) or ("bce_loss" in loss_type) or ("lovasz_hinge_loss" in loss_type):
->>>>>>> c3225ddb
                 class_num = 1
-                if "softmax_loss" or "lovasz_softmax_loss" in loss_type:
+                if ("softmax_loss" in loss_type) or (
+                        "lovasz_softmax_loss" in loss_type):
                     raise Exception(
                         "softmax loss or lovasz softmax loss can not combine with bce loss or dice loss or lovasz hinge loss."
                     )
@@ -255,22 +242,14 @@
                     loss_valid = True
                     valid_loss.append("bce_loss")
                 if "lovasz_hinge_loss" in loss_type:
-<<<<<<< HEAD
                     avg_loss_list.append(
                         lovasz_hinge(logits, label, ignore=mask))
-=======
-                    avg_loss_list.append(lovasz_hinge(logits, label, ignore=mask))
->>>>>>> c3225ddb
                     loss_valid = True
                     valid_loss.append("lovasz_hinge_loss")
                 if "lovasz_softmax_loss" in loss_type:
                     probas = fluid.layers.softmax(logits, axis=1)
-<<<<<<< HEAD
                     avg_loss_list.append(
                         lovasz_softmax(probas, label, ignore=mask))
-=======
-                    avg_loss_list.append(lovasz_softmax(probas, label, ignore=mask))
->>>>>>> c3225ddb
                     loss_valid = True
                     valid_loss.append("lovasz_softmax_loss")
                 if not loss_valid:
@@ -288,7 +267,9 @@
 
                 avg_loss = 0
                 for i in range(0, len(avg_loss_list)):
-                    avg_loss += avg_loss_list[i] * cfg.SOLVER.LOSS_WEIGHT[i]
+                    loss_name = valid_loss[i].upper()
+                    loss_weight = eval('cfg.SOLVER.LOSS_WEIGHT.' + loss_name)
+                    avg_loss += loss_weight * avg_loss_list[i]
 
             #get pred result in original size
             if isinstance(logits, tuple):
@@ -340,12 +321,7 @@
             if ModelPhase.is_train(phase):
                 optimizer = solver.Solver(main_prog, start_prog)
                 decayed_lr = optimizer.optimise(avg_loss)
-<<<<<<< HEAD
                 return data_loader, avg_loss, decayed_lr, pred, label, mask
-=======
-                
-                return py_reader, avg_loss, decayed_lr, pred, label, mask
->>>>>>> c3225ddb
 
 
 def to_int(string, dest="I"):
