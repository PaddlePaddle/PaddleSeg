# 数据集准备

PaddleSeg目前支持CityScapes、ADE20K、Pascal VOC等数据集的加载，在加载数据集时，如若本地不存在对应数据，则会自动触发下载(除Cityscapes数据集).

## 关于CityScapes数据集
Cityscapes是关于城市街道场景的语义理解图片数据集。它主要包含来自50个不同城市的街道场景，
拥有5000张（2048 x 1024）城市驾驶场景的高质量像素级注释图像，包含19个类别。其中训练集2975张， 验证集500张和测试集1525张。

由于协议限制，请自行前往[CityScapes官网](https://www.cityscapes-dataset.com/)下载数据集，
我们建议您将数据集存放于`PaddleSeg/data`中，以便与我们配置文件完全兼容。数据集下载后请组织成如下结构：

    cityscapes
    |
    |--leftImg8bit
    |  |--train
    |  |--val
    |  |--test
    |
    |--gtFine
    |  |--train
    |  |--val
    |  |--test

运行下列命令进行标签转换：
```shell
pip install cityscapesscripts
python tools/convert_cityscapes.py --cityscapes_path data/cityscapes --num_workers 8
```
其中`cityscapes_path`应根据实际数据集路径进行调整。 `num_workers`决定启动的进程数，可根据实际情况进行调整大小。

## 关于Pascal VOC 2012数据集
[Pascal VOC 2012](http://host.robots.ox.ac.uk/pascal/VOC/)数据集以对象分割为主，包含20个类别和背景类，其中训练集1464张，验证集1449张。
通常情况下会利用[SBD(Semantic Boundaries Dataset)](http://home.bharathh.info/pubs/codes/SBD/download.html)进行扩充，扩充后训练集10582张。
运行下列命令进行SBD数据集下载并进行扩充：
```shell
python tools/voc_augment.py --voc_path data/VOCdevkit --num_workers 8
```
其中`voc_path`应根据实际数据集路径进行调整。

**注意** 运行前请确保在PaddleSeg目录下执行过下列命令：
```shell
export PYTHONPATH=`pwd`
# windows下请执行相面的命令
# set PYTHONPATH=%cd%
```

## 关于ADE20K数据集
[ADE20K](http://sceneparsing.csail.mit.edu/)由MIT发布的可用于场景感知、分割和多物体识别等多种任务的数据集。
其涵盖了150个语义类别，包括训练集20210张，验证集2000张。

<<<<<<< HEAD
## 关于Coco Stuff数据集
Coco Stuff是基于Coco数据集的像素级别语义分割数据集。它主要覆盖172个类别，包含80个'thing'，91个'stuff'和1个'unlabeled',
其中训练集118k, 验证集5k.

在使用Coco Stuff数据集前， 请自行前往[COCO-Stuff主页](https://github.com/nightrome/cocostuff)下载数据集，或者下载[coco2017训练集原图](http://images.cocodataset.org/zips/train2017.zip), [coco2017验证集原图](http://images.cocodataset.org/zips/val2017.zip)及[标注图](http://calvin.inf.ed.ac.uk/wp-content/uploads/data/cocostuffdataset/stuffthingmaps_trainval2017.zip)
我们建议您将数据集存放于`PaddleSeg/data`中，以便与我们配置文件完全兼容。数据集下载后请组织成如下结构：

    cocostuff
    |
    |--images
    |  |--train2017
    |  |--val2017
    |
    |--annotations
    |  |--train2017
    |  |--val2017
    
其中，标注图像的标签从0,1依次取值，不可间隔。若有需要忽略的像素，则按255进行标注。
=======
## 关于Pascal Context数据集
Pascal Context是基于PASCAL VOC 2010数据集额外标注的像素级别的语义分割数据集。我们提供的转换脚本支持59个类别，其中训练集4996, 验证集5104张.


在使用Pascal Context数据集前， 请先下载[VOC2010](http://host.robots.ox.ac.uk/pascal/VOC/voc2010/VOCtrainval_03-May-2010.tar)，随后自行前往[Pascal-Context主页](https://www.cs.stanford.edu/~roozbeh/pascal-context/)下载数据集及[标注](https://codalabuser.blob.core.windows.net/public/trainval_merged.json)
我们建议您将数据集存放于`PaddleSeg/data`中，以便与我们配置文件完全兼容。数据集下载后请组织成如下结构：
    
    VOC2010
    |
    |--Annotations
    |
    |--ImageSets
    |
    |--SegmentationClass
    |  
    |--JPEGImages
    |
    |--SegmentationObject
    |
    |--trainval_merged.json
    
其中，标注图像的标签从1，2依次取值，不可间隔。若有需要忽略的像素，则按0进行标注。在使用Pascal Context数据集时，需要安装[Detail](https://github.com/zhanghang1989/detail-api).

>>>>>>> 6af56259

## 自定义数据集

如果您需要使用自定义数据集进行训练，请按照以下步骤准备数据.

1.推荐整理成如下结构

    custom_dataset
        |
        |--images
        |  |--image1.jpg
        |  |--image2.jpg
        |  |--...
        |
        |--labels
        |  |--label1.jpg
        |  |--label2.png
        |  |--...
        |
        |--train.txt
        |
        |--val.txt
        |
        |--test.txt

其中train.txt和val.txt的内容如下所示：

    images/image1.jpg labels/label1.png
    images/image2.jpg labels/label2.png
    ...

2.标注图像的标签从0,1依次取值，不可间隔。若有需要忽略的像素，则按255进行标注。

可按如下方式对自定义数据集进行配置：
```yaml
train_dataset:
  type: Dataset
  dataset_root: custom_dataset
  train_path: custom_dataset/train.txt
  num_classes: 2
  transforms:
    - type: ResizeStepScaling
      min_scale_factor: 0.5
      max_scale_factor: 2.0
      scale_step_size: 0.25
    - type: RandomPaddingCrop
      crop_size: [512, 512]
    - type: RandomHorizontalFlip
    - type: Normalize
  mode: train
```
<|MERGE_RESOLUTION|>--- conflicted
+++ resolved
@@ -48,7 +48,6 @@
 [ADE20K](http://sceneparsing.csail.mit.edu/)由MIT发布的可用于场景感知、分割和多物体识别等多种任务的数据集。
 其涵盖了150个语义类别，包括训练集20210张，验证集2000张。
 
-<<<<<<< HEAD
 ## 关于Coco Stuff数据集
 Coco Stuff是基于Coco数据集的像素级别语义分割数据集。它主要覆盖172个类别，包含80个'thing'，91个'stuff'和1个'unlabeled',
 其中训练集118k, 验证集5k.
@@ -67,7 +66,7 @@
     |  |--val2017
     
 其中，标注图像的标签从0,1依次取值，不可间隔。若有需要忽略的像素，则按255进行标注。
-=======
+
 ## 关于Pascal Context数据集
 Pascal Context是基于PASCAL VOC 2010数据集额外标注的像素级别的语义分割数据集。我们提供的转换脚本支持59个类别，其中训练集4996, 验证集5104张.
 
@@ -90,8 +89,6 @@
     |--trainval_merged.json
     
 其中，标注图像的标签从1，2依次取值，不可间隔。若有需要忽略的像素，则按0进行标注。在使用Pascal Context数据集时，需要安装[Detail](https://github.com/zhanghang1989/detail-api).
-
->>>>>>> 6af56259
 
 ## 自定义数据集
 
@@ -142,4 +139,4 @@
     - type: RandomHorizontalFlip
     - type: Normalize
   mode: train
-```
+```