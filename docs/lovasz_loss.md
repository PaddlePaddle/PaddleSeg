--- conflicted
+++ resolved
@@ -53,10 +53,6 @@
       coef: [0.8, 0.2]
   coef: [1, 0.4]
   ```
-<<<<<<< HEAD
-
-=======
->>>>>>> d2b3eea8
 
 ## Lovasz softmax loss实验对比
 
