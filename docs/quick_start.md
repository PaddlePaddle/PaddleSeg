# PaddleSeg实战入门教程

下面以BiSeNetV2和医学视盘分割数据集为例介绍PaddleSeg的**配置化驱动**使用方式。如果想了解API调用的使用方法，可点击[PaddleSeg高级教程](https://aistudio.baidu.com/aistudio/projectdetail/1340052)。

按以下几个步骤来介绍使用流程。

1. 准备环境：使用PaddleSeg的软件环境，具体包括安装Python和飞桨的版本号和如何下载PaddleSeg代码库等内容
2. 数据说明：用户如何自定义数据集
3. 模型训练：训练配置和启动训练命令
4. 可视化训练过程：PaddleSeg提供了一系列展示训练过程的可视化工具
5. 模型评估：评估模型效果
6. 效果可视化：使用训练好的模型进行预测，同时对结果进行可视化
7. 模型导出：如何导出可进行部署的模型
8. 模型部署：快速使用Python实现高效部署

## 1. 环境安装与验证

### 1.1环境安装

在使用PaddleSeg训练图像分割模型之前，用户需要完成如下任务：

1. 安装[Python3.6或更高版本](https://www.python.org/downloads/)。
2. 安装飞桨2.0或更高版本，具体安装方法请参见[快速安装](https://www.paddlepaddle.org.cn/install/quick)。由于图像分割模型计算开销大，推荐在GPU版本的PaddlePaddle下使用PaddleSeg。
3. 下载PaddleSeg的代码库。

```python
# PaddleSeg的代码库下载，同时支持github源和gitee源，为了在国内网络环境更快下载，此处使用gitee源。  
#! git clone https://github.com/PaddlePaddle/PaddleSeg.git
! git clone https://gitee.com/paddlepaddle/PaddleSeg.git
```

```python
%cd ~/PaddleSeg/
```

```python
#通过pip形式安装paddleseg库，不仅安装了代码运行的环境依赖，也安装了PaddleSeg的API
! pip install paddleseg
```

### 1.2确认环境安装成功

执行下面命令，并在PaddleSeg/output文件夹中出现预测结果，则证明安装成功

```python
! python predict.py \
       --config configs/quick_start/bisenet_optic_disc_512x512_1k.yml \
       --model_path https://bj.bcebos.com/paddleseg/dygraph/optic_disc/bisenet_optic_disc_512x512_1k/model.pdparams\
       --image_path docs/images/optic_test_image.jpg \
       --save_dir output/result
```

## 2. 数据集下载与说明

### 2.1数据集下载

本章节将使用视盘分割（optic disc segmentation）数据集进行训练，视盘分割是一组眼底医疗分割数据集，包含了267张训练图片、76张验证图片、38张测试图片。通过以下命令可以下载该数据集。

数据集的原图和效果图如下所示，任务是将眼球图片中的视盘区域分割出来。

![img](https://ai-studio-static-online.cdn.bcebos.com/d69e4a34e1be466d89589f73e9cbda8afb74e6e8f8d54e6bbcbbe423ae0772b6)

​                                                                                            图5：数据集的原图和效果图



```python
#下载并解压数据集
! mkdir dataset
%cd dataset
! wget https://paddleseg.bj.bcebos.com/dataset/optic_disc_seg.zip
! unzip optic_disc_seg.zip
%cd ..
```

### 2.1数据集说明

如何使用自己的数据集进行训练是开发者最关心的事情，下面我们将着重说明一下如果要自定义数据集，我们该准备成什么样子？数据集准备好，如何在配置文件中进行改动。

#### 2.1.1数据集说明

- 推荐整理成如下结构

- 文件夹命名为custom_dataset、images、labels不是必须，用户可以自主进行命名。

- train.txt val.txt test.txt中文件并非要和custom_dataset文件夹在同一目录下，可以通过配置文件中的选项修改，但一般推荐整理成如下格式：

  custom_dataset | |--images | |--image1.jpg | |--image2.jpg | |--... | |--labels | |--label1.png | |--label2.png | |--... | |--train.txt | |--val.txt | |--test.txt

  ```python
   其中train.txt和val.txt的内容如下所示：

   images/image1.jpg labels/label1.png
   images/image2.jpg labels/label2.png
   ...
  ```

我们刚刚下载的数据集格式也与之类似(label.txt可有可以无)，如果用户要进行数据集标注和数据划分，请参考文档。

我们一般推荐用户将数据集放置在PaddleSeg下的dataset文件夹下。

## 3. 模型训练

- 本项目选择BiseNetV2模型，BiseNetV2是一个轻量化模型，在Cityscapes测试集中的平均IoU达到72.6％，在一张NVIDIA GeForce GTX 1080 Ti卡上的速度为156 FPS，这比现有方法要快得多，而且可以实现更好的分割精度。

### 3.1 BiseNetV2模型介绍

双边分割网络(BiSeNet V2)，将低层次的网络细节和高层次的语义分类分开处理，以实现高精度和高效率的实时语义分割。它在速度和精度之间进行权衡。该体系结构包括：

(1)一个细节分支，具有浅层宽通道，用于捕获低层细节并生成高分辨率的特征表示。

(2)一个语义分支，通道窄，层次深，获取高层次语义语境。语义分支是轻量级的，因为它减少了通道容量和快速下采样策略。此外，设计了一个引导聚合层来增强相互连接和融合这两种类型的特征表示。此外，还设计了一种增强型训练策略，在不增加任何推理代价的情况下提高分割性能。

![img](https://ai-studio-static-online.cdn.bcebos.com/7b6d80ce56db4268a673dbdad1b9623417bd82c121ec4a6eb99d300209d72d7d)

​                                                                                                          图6：数据集的原图和效果图

### 3.2 配置文件详细解读

在了解完BiseNetV2原理后，我们便可准备进行训练了。上文中我们谈到PaddleSeg提供了**配置化驱动**进行模型训练。那么在训练之前，先来了解一下配置文件，在这里我们以`bisenet_optic_disc_512x512_1k.yml`为例子说明，该yaml格式配置文件包括模型类型、骨干网络、训练和测试、预训练数据集和配套工具（如数据增强）等信息。

PaddleSeg在配置文件中详细列出了每一个可以优化的选项，用户只要修改这个配置文件就可以对模型进行定制（**所有的配置文件在PaddleSeg/configs文件夹下面**），如自定义模型使用的骨干网络、模型使用的损失函数以及关于网络结构等配置。除了定制模型之外，配置文件中还可以配置数据处理的策略，如改变尺寸、归一化和翻转等数据增强的策略。

#### 重点参数说明：

- 1：在PaddleSeg的配置文件给出的学习率中，除了"bisenet_optic_disc_512x512_1k.yml"中为单卡学习率外，其余配置文件中均为4卡的学习率，如果用户是单卡训练，则学习率设置应变成原来的1/4。
- 2：在PaddleSeg中的配置文件，给出了多种损失函数：CrossEntropy Loss、BootstrappedCrossEntropy Loss、Dice Loss、BCE Loss、OhemCrossEntropyLoss、RelaxBoundaryLoss、OhemEdgeAttentionLoss、Lovasz Hinge Loss、Lovasz Softmax Loss，用户可根据自身需求进行更改。

```python
batch_size: 4  #设定batch_size的值即为迭代一次送入网络的图片数量，一般显卡显存越大，batch_size的值可以越大
iters: 1000    #模型迭代的次数

train_dataset: #训练数据设置
  type: OpticDiscSeg #选择数据集格式
  dataset_root: data/optic_disc_seg #选择数据集路径
  num_classes: 2 #指定目标的类别个数（背景也算为一类）
  transforms: #数据预处理/增强的方式
    - type: Resize #送入网络之前需要进行resize
      target_size: [512, 512] #将原图resize成512*512在送入网络
    - type: RandomHorizontalFlip #采用水平反转的方式进行数据增强
    - type: Normalize #图像进行归一化
  mode: train

val_dataset: #验证数据设置
  type: OpticDiscSeg #选择数据集格式
  dataset_root: data/optic_disc_seg #选择数据集路径
  num_classes: 2 #指定目标的类别个数（背景也算为一类）
  transforms: #数据预处理/增强的方式
    - type: Resize  #将原图resize成512*512在送入网络
      target_size: [512, 512]  #将原图resize成512*512在送入网络
    - type: Normalize #图像进行归一化
  mode: val

optimizer: #设定优化器的类型
  type: sgd #采用SGD（Stochastic Gradient Descent）随机梯度下降方法为优化器
  momentum: 0.9 #动量
  weight_decay: 4.0e-5 #权值衰减，使用的目的是防止过拟合

learning_rate: #设定学习率
  value: 0.01  #初始学习率
  decay:
    type: poly  #采用poly作为学习率衰减方式。
    power: 0.9  #衰减率
    end_lr: 0   #最终学习率

loss: #设定损失函数的类型
  types:
    - type: CrossEntropyLoss #损失函数类型
  coef: [1, 1, 1, 1, 1]
  #BiseNetV2有4个辅助loss，加上主loss共五个，1表示权重 all_loss = coef_1 * loss_1 + .... + coef_n * loss_n

model: #模型说明
  type: BiSeNetV2  #设定模型类别
  pretrained: Null #设定模型的预训练模型
```

**FAQ**

Q：有的读者可能会有疑问，什么样的配置项是设计在配置文件中，什么样的配置项在脚本的命令行参数呢？

A：与模型方案相关的信息均在配置文件中，还包括对原始样本的数据增强策略等。除了iters、batch_size、learning_rate3种常见参数外，命令行参数仅涉及对训练过程的配置。也就是说，配置文件最终决定了使用什么模型。

### 3.3 修改配置文件中对应的数据配置

当用户准备好数据集后，可以在配置文件中指定位置修改数据路径来进行进一步的训练

在这里，我们还是以上文中谈到的"bisenet_optic_disc_512x512_1k.yml"文件为例，摘选出数据配置部分为大家说明。

主要关注这几个参数：

- type的参数是Dataset，代表的是建议的数据格式；
- dataset_root路径为包含label和image所在的路径；在示例中为：dataset_root: dataset/optic_disc_seg
- train_path为txt的路径；在示例中为：train_path: dataset/optic_disc_seg/train_list.txt
- num_classes为类别（背景也算为一类）；
- transform是对数据的预处理的策略，用户可根据自己的实际需要改动

```python
train_dataset:
  type: Dataset
  dataset_root: dataset/optic_disc_seg
  train_path: dataset/optic_disc_seg/train_list.txt
  num_classes: 2
  transforms:
    - type: Resize
      target_size: [512, 512]
    - type: RandomHorizontalFlip
    - type: Normalize
  mode: train

val_dataset:
  type: Dataset
  dataset_root: dataset/optic_disc_seg
  val_path: dataset/optic_disc_seg/val_list.txt
  num_classes: 2
  transforms:
    - type: Resize  
      target_size: [512, 512]  
    - type: Normalize
  mode: val
```

### 3.4 正式开启训练

当我们修改好对应的配置参数后，就可以上手体验使用了

In [6]

```python
!export CUDA_VISIBLE_DEVICES=0 # 设置1张可用的卡
# windows下请执行以下命令
# set CUDA_VISIBLE_DEVICES=0
!python train.py \
       --config configs/quick_start/bisenet_optic_disc_512x512_1k.yml \
       --do_eval \
       --use_vdl \
       --save_interval 500 \
       --save_dir output
```

- 结果文件

```python
output
  ├── iter_500 #表示在500步保存一次模型
          ├── model.pdparams  #模型参数
          └── model.pdopt  #训练阶段的优化器参数
  ├── iter_1000
          ├── model.pdparams
          └── model.pdopt
  └── best_model #在训练的时候，训练时候增加--do_eval后，每保存一次模型，都会eval一次，miou最高的模型会被另存为bset_model
          └── model.pdparams  
```

### 3.5 训练参数解释

| 参数名              | 用途                                                         | 是否必选项 | 默认值           |
| :------------------ | :----------------------------------------------------------- | :--------- | :--------------- |
| iters               | 训练迭代次数                                                 | 否         | 配置文件中指定值 |
| batch_size          | 单卡batch size                                               | 否         | 配置文件中指定值 |
| learning_rate       | 初始学习率                                                   | 否         | 配置文件中指定值 |
| config              | 配置文件                                                     | 是         | -                |
| save_dir            | 模型和visualdl日志文件的保存根路径                           | 否         | output           |
| num_workers         | 用于异步读取数据的进程数量， 大于等于1时开启子进程读取数据   | 否         | 0                |
| use_vdl             | 是否开启visualdl记录训练数据                                 | 否         | 否               |
| save_interval_iters | 模型保存的间隔步数                                           | 否         | 1000             |
| do_eval             | 是否在保存模型时启动评估, 启动时将会根据mIoU保存最佳模型至best_model | 否         | 否               |
| log_iters           | 打印日志的间隔步数                                           | 否         | 10               |
| resume_model        | 恢复训练模型路径，如：`output/iter_1000`                     | 否         | None             |
| keep_checkpoint_max | 最新模型保存个数                                             | 否         | 5                |

### 3.6 配置文件的深度探索

- 刚刚我们拿出一个BiSeNetV2的配置文件让大家去体验一下如何数据集配置，在这里例子中，所有的参数都放置在了一个yml文件中，但是实际PaddleSeg的配置文件为了具有更好的复用性和兼容性，采用了更加耦合的设计，即一个模型需要两个以上配置文件来实现，下面我们具体一DeeplabV3p为例子来为大家说明配置文件的耦合设置。
- 例如我们要更改deeplabv3p_resnet50_os8_cityscapes_1024x512_80k.yml 文件的配置，则会发现该文件还依赖（base）cityscapes.yml文件。此时，我们就需要同步打开 cityscapes.yml 文件进行相应参数的设置。

![img](https://ai-studio-static-online.cdn.bcebos.com/85ca5c77b8924521a623583aab0da33c95d6677c29c74468b9d1abf8f86cf2ab)



​                                                                                                                图7：配置文件深入探索

在PaddleSeg2.0模式下，用户可以发现，PaddleSeg采用了更加耦合的配置设计，将数据、优化器、损失函数等共性的配置都放在了一个单独的配置文件下面，当我们尝试换新的网络结构的是时候，只需要关注模型切换即可，避免了切换模型重新调节这些共性参数的繁琐节奏，避免用户出错。

**FAQ**

Q：有些共同的参数，多个配置文件下都有，那么我以哪一个为准呢？

A：如图中序号所示，1号yml文件的参数可以覆盖2号yml文件的参数，即1号的配置文件优于2号文件

### 3.7 多卡训练

**注意**：如果想要使用多卡训练的话，需要将环境变量CUDA_VISIBLE_DEVICES指定为多卡（不指定时默认使用所有的gpu)，并使用paddle.distributed.launch启动训练脚本（windows下由于不支持nccl，无法使用多卡训练）:

```python
export CUDA_VISIBLE_DEVICES=0,1,2,3 # 设置4张可用的卡
python -m paddle.distributed.launch train.py \
       --config configs/quick_start/bisenet_optic_disc_512x512_1k.yml \
       --do_eval \
       --use_vdl \
       --save_interval 500 \
       --save_dir output
```

### 3.8 恢复训练

```python
python train.py \
       --config configs/quick_start/bisenet_optic_disc_512x512_1k.yml \
       --resume_model output/iter_500 \
       --do_eval \
       --use_vdl \
       --save_interval 500 \
       --save_dir output
```

## 4. 训练过程可视化

- 为了更直观我们的网络训练过程，对网络进行分析从而更快速的得到更好的网络，飞桨提供了可视化分析工具：VisualDL

当打开`use_vdl`开关后，PaddleSeg会将训练过程中的数据写入VisualDL文件，可实时查看训练过程中的日志。记录的数据包括：

1. loss变化趋势
2. 学习率变化趋势
3. 训练时间
4. 数据读取时间
5. mean IoU变化趋势（当打开了`do_eval`开关后生效）
6. mean pixel Accuracy变化趋势（当打开了`do_eval`开关后生效）

使用如下命令启动VisualDL查看日志

```python
# 下述命令会在127.0.0.1上启动一个服务，支持通过前端web页面查看，可以通过--host这个参数指定实际ip地址
visualdl --logdir output/
```

在浏览器输入提示的网址，效果如下：

![img](https://ai-studio-static-online.cdn.bcebos.com/35421adeeb2e4c1198cb31309fd7e86b7ac91ef25f5e4eaaa1f873bc202af4b1)

​                                                                                    图8：VDL效果演示

## 5. 模型评估

训练完成后，用户可以使用评估脚本val.py来评估模型效果。假设训练过程中迭代次数（iters）为1000，保存模型的间隔为500，即每迭代1000次数据集保存2次训练模型。因此一共会产生2个定期保存的模型，加上保存的最佳模型best_model，一共有3个模型，可以通过model_path指定期望评估的模型文件。

```python
!python val.py \
       --config configs/quick_start/bisenet_optic_disc_512x512_1k.yml \
       --model_path output/iter_1000/model.pdparams
```

如果想进行多尺度翻转评估可通过传入`--aug_eval`进行开启，然后通过`--scales`传入尺度信息， `--flip_horizontal`开启水平翻转， `flip_vertical`开启垂直翻转。使用示例如下：

```python
python val.py \
       --config configs/quick_start/bisenet_optic_disc_512x512_1k.yml \
       --model_path output/iter_1000/model.pdparams \
       --aug_eval \
       --scales 0.75 1.0 1.25 \
       --flip_horizontal
```

如果想进行滑窗评估可通过传入`--is_slide`进行开启， 通过`--crop_size`传入窗口大小， `--stride`传入步长。使用示例如下：

```python
python val.py \
       --config configs/quick_start/bisenet_optic_disc_512x512_1k.yml \
       --model_path output/iter_1000/model.pdparams \
       --is_slide \
       --crop_size 256 256 \
       --stride 128 128
```

在图像分割领域中，评估模型质量主要是通过三个指标进行判断，准确率（acc）、平均交并比（Mean Intersection over Union，简称mIoU）、Kappa系数。

- 准确率：指类别预测正确的像素占总像素的比例，准确率越高模型质量越好。
- 平均交并比：对每个类别数据集单独进行推理计算，计算出的预测区域和实际区域交集除以预测区域和实际区域的并集，然后将所有类别得到的结果取平均。在本例中，正常情况下模型在验证集上的mIoU指标值会达到0.80以上，显示信息示例如下所示，第3行的**mIoU=0.8526**即为mIoU。
- Kappa系数：一个用于一致性检验的指标，可以用于衡量分类的效果。kappa系数的计算是基于混淆矩阵的，取值为-1到1之间，通常大于0。其公式如下所示，P0P_0*P*0为分类器的准确率，PeP_e*P**e*为随机分类器的准确率。Kappa系数越高模型质量越好。

Kappa=P0−Pe1−PeKappa= \frac{P_0-P_e}{1-P_e}*K**a**p**p**a*=1−*P**e**P*0−*P**e*

随着评估脚本的运行，最终打印的评估日志如下。

```python
...
2021-01-13 16:41:29 [INFO]	Start evaluating (total_samples=76, total_iters=76)...
76/76 [==============================] - 2s 30ms/step - batch_cost: 0.0268 - reader cost: 1.7656e-
2021-01-13 16:41:31 [INFO]	[EVAL] #Images=76 mIoU=0.8526 Acc=0.9942 Kappa=0.8283
2021-01-13 16:41:31 [INFO]	[EVAL] Class IoU:
[0.9941 0.7112]
2021-01-13 16:41:31 [INFO]	[EVAL] Class Acc:
[0.9959 0.8886]
```

## 6. 效果可视化

除了分析模型的IOU、ACC和Kappa指标之外，我们还可以查阅一些具体样本的切割样本效果，从Bad Case启发进一步优化的思路。

predict.py脚本是专门用来可视化预测案例的，命令格式如下所示

In [8]

```python
!python predict.py \
       --config configs/quick_start/bisenet_optic_disc_512x512_1k.yml \
       --model_path output/iter_1000/model.pdparams \
       --image_path dataset/optic_disc_seg/JPEGImages/H0003.jpg \
       --save_dir output/result
```

其中`image_path`也可以是一个目录，这时候将对目录内的所有图片进行预测并保存可视化结果图。

同样的，可以通过`--aug_pred`开启多尺度翻转预测， `--is_slide`开启滑窗预测。

我们选择1张图片进行查看，效果如下。我们可以直观的看到模型的切割效果和原始标记之间的差别，从而产生一些优化的思路，比如是否切割的边界可以做规则化的处理等。

![img](https://ai-studio-static-online.cdn.bcebos.com/41ac85b1d5834a17a46b1ff66233c87806a419dc52fc4689acd3ba09d9593ddb)



​                                                                                                  图9：预测效果展示

## 7 模型导出

为了方便用户进行工业级的部署，PaddleSeg提供了一键动转静的功能，即将训练出来的动态图模型文件转化成静态图形式。

```python
! python export.py \
       --config configs/quick_start/bisenet_optic_disc_512x512_1k.yml \
       --model_path output/iter_1000/model.pdparams
```

- 参数说明如下

| 参数名     | 用途                               | 是否必选项 | 默认值           |
| :--------- | :--------------------------------- | :--------- | :--------------- |
| config     | 配置文件                           | 是         | -                |
| save_dir   | 模型和visualdl日志文件的保存根路径 | 否         | output           |
| model_path | 预训练模型参数的路径               | 否         | 配置文件中指定值 |

- 结果文件

```python
output
  ├── deploy.yaml            # 部署相关的配置文件
  ├── model.pdiparams        # 静态图模型参数
  ├── model.pdiparams.info   # 参数额外信息，一般无需关注
  └── model.pdmodel          # 静态图模型文件
```

## 8 应用部署

- PaddleSeg目前支持以下部署方式：

| 端侧         | 库           | 教程   |
| :----------- | :----------- | :----- |
| Python端部署 | Paddle预测库 | [示例](../deploy/python/) |
<<<<<<< HEAD
| 移动端部署   | PaddleLite   | [示例](../deploy/lite/)   |
=======
| 移动端部署   | PaddleLite        | [示例](../deploy/lite/) |
>>>>>>> e70c7630
| 服务端部署   | HubServing   | 完善中 |
| 前端部署     | PaddleJS     | 完善中 |

```python
#运行如下命令，会在output文件下面生成一张H0003.png的图像
!python deploy/python/infer.py \
--config output/deploy.yaml\
--image_path dataset/optic_disc_seg/JPEGImages/H0003.jpg\
--save_dir output
```

- 参数说明如下:

| 参数名     | 用途                                                      | 是否必选项 | 默认值           |
| :--------- | :-------------------------------------------------------- | :--------- | :--------------- |
| config     | **导出模型时生成的配置文件**, 而非configs目录下的配置文件 | 是         | -                |
| image_path | 预测图片的路径或者目录                                    | 是         | -                |
| use_trt    | 是否开启TensorRT来加速预测                                | 否         | 否               |
| use_int8   | 启动TensorRT预测时，是否以int8模式运行                    | 否         | 否               |
| batch_size | 单卡batch size                                            | 否         | 配置文件中指定值 |
| save_dir   | 保存预测结果的目录                                        | 否         | output           |

## 9 二次开发

- 在尝试完成使用配置文件进行训练之后，肯定有小伙伴想基于PaddleSeg进行更深入的开发，在这里，我们大概介绍一下PaddleSeg代码结构，

```python
PaddleSeg
     ├──  configs #配置文件文件夹
     ├──  paddleseg #训练部署的核心代码
              ├── core  
              ├── cvlibs #  Config类定义在该文件夹中。它保存了数据集、模型配置、主干网络、损失函数等所有的超参数。
                      ├── callbacks.py
                      └── ...
              ├── datasets #PaddleSeg支持的数据格式，包括ade、citycapes等多种格式
                      ├── ade.py
                      ├── citycapes.py
                      └── ...
              ├── models #该文件夹下包含了PaddleSeg组网的各个部分
                      ├── backbone # paddleseg的使用的主干网络
                                ├── hrnet.py
                                ├── resnet_vd.py
                                └── ...
                      ├── layers # 一些组件，例如attention机制
                                ├── activation.py
                                ├── attention.py
                                └── ...
                      ├── losses #该文件夹下包含了PaddleSeg所用到的损失函数
                                ├── dice_loss.py
                                ├── lovasz_loss.py
                                └── ...
                      ├── ann.py #该文件表示的是PaddleSeg所支持的算法模型，这里表示ann算法。
                      ├── deeplab.py #该文件表示的是PaddleSeg所支持的算法模型，这里表示Deeplab算法。
                      ├── unet.py #该文件表示的是PaddleSeg所支持的算法模型，这里表示unet算法。
                      └── ...
              ├── transforms #进行数据预处理的操作，包括各种数据增强策略
                      ├── functional.py
                      └── transforms.py
              └── utils
                      ├── config_check.py
                      ├── visualize.py
                      └── ...
     ├──  train.py  # 训练入口文件，该文件里描述了参数的解析，训练的启动方法，以及为训练准备的资源等。
     ├──  predict.py # 预测文件
     └── ...
```

- 同学们还可以尝试使用PaddleSeg的API来自己开发，开发人员在使用pip install命令安装PaddleSeg后，仅需通过几行代码即可轻松实现图像分割模型的训练、评估和推理。 感兴趣的小伙伴们可以访问[PaddleSeg动态图API使用教程](https://aistudio.baidu.com/aistudio/projectdetail/1339458?channelType=0&channel=0)

PaddleSeg等各领域的开发套件已经为真正的工业实践提供了顶级方案，有国内的团队使用PaddleSeg的开发套件取得国际比赛的好成绩，可见开发套件提供的效果是State Of The Art的。
<|MERGE_RESOLUTION|>--- conflicted
+++ resolved
@@ -455,11 +455,7 @@
 | 端侧         | 库           | 教程   |
 | :----------- | :----------- | :----- |
 | Python端部署 | Paddle预测库 | [示例](../deploy/python/) |
-<<<<<<< HEAD
 | 移动端部署   | PaddleLite   | [示例](../deploy/lite/)   |
-=======
-| 移动端部署   | PaddleLite        | [示例](../deploy/lite/) |
->>>>>>> e70c7630
 | 服务端部署   | HubServing   | 完善中 |
 | 前端部署     | PaddleJS     | 完善中 |
 
