--- conflicted
+++ resolved
@@ -21,20 +21,12 @@
 
 ## 2.下载待训练数据
 
-<<<<<<< HEAD
-![](./imgs/optic.png)
-
-我们提前准备好了一份眼底医疗分割数据集，包含267张训练图片、76张验证图片、38张测试图片。通过以下命令进行下载：
-
-```shell
-=======
 ![](../turtorial/imgs/optic.png)
 
 我们提前准备好了一份眼底医疗分割数据集--视盘分割（optic disc segmentation），包含267张训练图片、76张验证图片、38张测试图片。通过以下命令进行下载：
 
 ```shell
 # 下载待训练数据集
->>>>>>> ecdefbc6
 python dataset/download_optic.py
 ```
 
@@ -46,11 +38,7 @@
 
 ## 4.模型训练
 
-<<<<<<< HEAD
-为了方便体验，我们在configs目录下放置了mini_pet所对应的配置文件`unet_optic.yaml`，可以通过`--cfg`指向该文件来设置训练配置。
-=======
 为了方便体验，我们在configs目录下放置了配置文件`unet_optic.yaml`，可以通过`--cfg`指向该文件来设置训练配置。
->>>>>>> ecdefbc6
 
 可以通过环境变量`CUDA_VISIBLE_DEVICES`来指定GPU卡号。
 
@@ -63,13 +51,8 @@
                       --do_eval \
                       --use_tb \
                       --tb_log_dir train_log \
-<<<<<<< HEAD
-                      BATCH_SIZE 4
-=======
                       BATCH_SIZE 4 \
                       SOLVER.LR 0.001
->>>>>>> ecdefbc6
-                      
 ```
 若需要使用多块GPU，以0、1、2号卡为例，可输入
 ```
@@ -79,11 +62,7 @@
 
 **NOTE:**
 
-<<<<<<< HEAD
-* 如果发现因为内存不足而Crash。请适当调低`BATCH_SIZE`。如果本机GPU内存充足，则可以调高`BATCH_SIZE`的大小以获得更快的训练速度，`BATCH_SIZE`增大时，可以适当调高学习率。
-=======
 * 如果发现因为内存不足而Crash。请适当调低`BATCH_SIZE`。如果本机GPU内存充足，则可以调高`BATCH_SIZE`的大小以获得更快的训练速度，`BATCH_SIZE`增大时，可以适当调高学习率`SOLVER.LR`.
->>>>>>> ecdefbc6
 
 * 如果在Linux系统下训练，可以使用`--use_mpio`使用多进程I/O，通过提升数据增强的处理速度进而大幅度提升GPU利用率。
 
@@ -104,11 +83,7 @@
 在`SCALAR`这个tab中，查看训练loss、iou、acc的变化趋势。
 ![](./imgs/tensorboard_scalar.JPG)
 
-<<<<<<< HEAD
-在`IMAGE`这个tab中，查看样本的预测情况。
-=======
 在`IMAGE`这个tab中，查看样本图片。
->>>>>>> ecdefbc6
 ![](./imgs/tensorboard_image.JPG)
 
 ## 6.模型评估
@@ -120,17 +95,10 @@
                      TEST.TEST_MODEL saved_model/unet_optic/final
 ```
 
-<<<<<<< HEAD
-可以看到，在经过训练后，模型在验证集上的mIoU指标达到了0.90+（由于随机种子等因素的影响，效果会有小范围波动，属于正常情况）。
-
-## 7.模型可视化
-通过vis.py来评估模型效果，我们选择最后保存的模型进行效果的评估：
-=======
 可以看到，在经过训练后，模型在验证集上的mIoU指标达到了0.85+（由于随机种子等因素的影响，效果会有小范围波动，属于正常情况）。
 
 ## 7.模型可视化
 通过vis.py进行测试和可视化，以选择最后保存的模型进行测试为例：
->>>>>>> ecdefbc6
 ```shell
 python pdseg/vis.py --use_gpu \
                      --cfg configs/unet_optic.yaml \
