English | [简体中文](README_CN.md)

# PaddleSeg

[![Build Status](https://travis-ci.org/PaddlePaddle/PaddleSeg.svg?branch=master)](https://travis-ci.org/PaddlePaddle/PaddleSeg)
[![License](https://img.shields.io/badge/license-Apache%202-blue.svg)](LICENSE)
[![Version](https://img.shields.io/github/release/PaddlePaddle/PaddleSeg.svg)](https://github.com/PaddlePaddle/PaddleSeg/releases)
![python version](https://img.shields.io/badge/python-3.6+-orange.svg)
![support os](https://img.shields.io/badge/os-linux%2C%20win%2C%20mac-yellow.svg)

<img src="./docs/images/seg_news_icon.png" width="50"/> *[2021-06-19] PaddleSeg Team won the AutoNUE 2021 Challenge: Semantic Segmentation Track in CVPR 2021! Technical Report can be found [here](https://bj.bcebos.com/paddleseg/docs/autonue21_presentation_PaddleSeg.pdf). Code will be coming soon.*

![demo](./docs/images/cityscapes.gif)

Welcome to PaddleSeg! PaddleSeg is an end-to-end image segmentation development kit developed based on [PaddlePaddle](https://www.paddlepaddle.org.cn), which covers a large number of high-quality segmentation models in different directions such as *high-performance* and *lightweight*. With the help of modular design, we provide two application methods: *Configuration Drive* and *API Calling*. So one can conveniently complete the entire image segmentation application from training to deployment through configuration calls or API calls.

## Core Features

* <img src="./docs/images/f1.png" width="20"/> **High Performance Model**: Based on the high-performance backbone trained by Baidu's self-developed [semi-supervised label knowledge distillation scheme (SSLD)](https://paddleclas.readthedocs.io/zh_CN/latest/advanced_tutorials/distillation/distillation.html#ssld), combined with the state of the art segmentation technology, we provides 50+ high-quality pre-training models, which are better than other open source implementations.

* <img src="./docs/images/f2.png" width="20"/> **Modular Design**: PaddleSeg support 15+ mainstream *segmentation networks*, developers can start based on actual application scenarios and assemble diversified training configurations combined with modular design of *data enhancement strategies*, *backbone networks*, *loss functions* and other different components to meet different performance and accuracy requirements.

* <img src="./docs/images/f3.png" width="20"/> **High Efficiency**: PaddleSeg provides multi-process asynchronous I/O, multi-card parallel training, evaluation and other acceleration strategies, combined with the memory optimization function of the PaddlePaddle, which can greatly reduce the training overhead of the segmentation model, all this allowing developers to lower cost and more efficiently train image segmentation model.

* :heart:**You can go to  [Complete PaddleSeg Online Documentation Directory](https://paddleseg.readthedocs.io)  for more detailed documentation**:heart:

## Technical Communication <img src="./docs/images/chat.png" width="30"/>

* If you find any problems or have a suggestion with PaddleSeg, please send us issues through [GitHub Issues](https://github.com/PaddlePaddle/PaddleSeg/issues).
* Welcome to Join PaddleSeg WeChat Group (left) and QQ Group (right)
<div align="center">
<img src="./docs/images/wechat_qq_623.png"  width = "500" />  
</div>

## Model Zoo

|Model\Backbone|ResNet50|ResNet101|HRNetw18|HRNetw48|
|-|-|-|-|-|
|[ANN](./configs/ann)|✔|✔|||
|[BiSeNetv2](./configs/bisenet)|-|-|-|-|
|[DANet](./configs/danet)|✔|✔|||
|[Deeplabv3](./configs/deeplabv3)|✔|✔|||
|[Deeplabv3P](./configs/deeplabv3p)|✔|✔|||
|[Fast-SCNN](./configs/fastscnn)|-|-|-|-|
|[FCN](./configs/fcn)|||✔|✔|
|[GCNet](./configs/gcnet)|✔|✔|||
|[GSCNN](./configs/gscnn)|✔|✔|||
|[HarDNet](./configs/hardnet)|-|-|-|-|
|[OCRNet](./configs/ocrnet/)|||✔|✔|
|[PSPNet](./configs/pspnet)|✔|✔|||
|[U-Net](./configs/unet)|-|-|-|-|
|[U<sup>2</sup>-Net](./configs/u2net)|-|-|-|-|
|[Att U-Net](./configs/attention_unet)|-|-|-|-|
|[U-Net++](./configs/unet_plusplus)|-|-|-|-|
|[U-Net3+](./configs/unet_3plus)|-|-|-|-|
|[DecoupledSegNet](./configs/decoupled_segnet)|✔|✔|||
|[EMANet](./configs/emanet)|✔|✔|-|-|
|[ISANet](./configs/isanet)|✔|✔|-|-|
|[DNLNet](./configs/dnlnet)|✔|✔|-|-|
|[SFNet](./configs/sfnet)|✔|-|-|-|
|[ShuffleNetV2](./configs/shufflenetv2)|-|-|-|-|

## Dataset

- [x] Cityscapes
- [x] Pascal VOC
- [x] ADE20K
- [x] Pascal Context
- [x] COCO stuff

## Tutorials <img src="./docs/images/teach.png" width="30"/>

* [Installation](./docs/install.md)
* [Get Started](./docs/quick_start.md)
*  Data Processing
   * [Data Format Description](./docs/data/marker/marker_c.md)
   * [Data Annotation and Transform](./docs/data/transform/transform_c.md)
   * [Custom Dataset](./docs/data/custom/data_prepare.md)

*  Design Idea of PaddleSeg
    * [Detailed Configuration File](./docs/design/use/use.md)
    * [Create Your Own Model](./docs/design/create/add_new_model.md)
<<<<<<< HEAD
* [Model Train](/docs/train/train.md)
* [Model Evaluate](./docs/evaluation/evaluate/evaluate.md)
=======
* [Model Training](/docs/train/train.md)
* [Model Evaluation](./docs/evaluation/evaluate/evaluate.md)
>>>>>>> 16cb2133
* [Model Export](./docs/export/export/model_export.md)

*  Model Deploy
    * [Inference](./docs/deployment/inference/inference.md)
    * [Lite](./docs/deployment/lite/lite.md)
    * [Serving](./docs/deployment/serving/serving.md)
    * [Web](./docs/deployment/web/web.md)
* [Model Compression](./docs/slim/slim/slim.md)
*  API Tutorial
    * [API Documention](./docs/apis)
    * [API Application](./docs/api_example.md)
*  Description of Important Modules
    * [Data Augmentation](./docs/module/data/data.md)
    * [Loss Description](./docs/module/loss/lovasz_loss.md)
    * [Tricks](./docs/module/tricks/tricks.md)
<<<<<<< HEAD
* Description of Classical models 
=======
* Description of Classical Models 
>>>>>>> 16cb2133
    * [DeeplabV3](./docs/models/deeplabv3.md)
    * [UNet](./docs/models/unet.md)
    * [OCRNet](./docs/models/ocrnet.md)
    * [Fast-SCNN](./docs/models/fascnn.md)
<<<<<<< HEAD
* [Instruction About Commit PR](./docs/pr/pr/pr.md)
=======
* [PR Instruction](./docs/pr/pr/pr.md)
>>>>>>> 16cb2133
* [FAQ](./docs/faq/faq/faq.md)

## Installation

#### step 1. Install PaddlePaddle

System Requirements:
* PaddlePaddle >= 2.0.0
* Python >= 3.6+

Highly recommend you install the GPU version of PaddlePaddle, due to large overhead of segmentation models, otherwise it could be out of memory while running the models. For more detailed installation tutorials, please refer to the official website of [PaddlePaddle](https://www.paddlepaddle.org.cn/install/quick?docurl=/documentation/docs/zh/2.0/install/)。


#### step 2. Install PaddleSeg
Support to construct a customized segmentation framework with *API Calling* method for flexible development.

```shell
pip install paddleseg
```


#### step 3. Download PaddleSeg Repo
Support to complete the whole process segmentation application with *Configuration Drive* method, simple and fast.

```shell
git clone https://github.com/PaddlePaddle/PaddleSeg
```

#### step 4. Verify Installation
Run the following command. If you can train normally, you have installed it successfully.

```shell
python train.py --config configs/quick_start/bisenet_optic_disc_512x512_1k.yml
```


## Practical Cases

* [HumanSeg](./contrib/HumanSeg)
* [Cityscapes SOTA](./contrib/CityscapesSOTA)

## Feedbacks and Contact
* The dynamic version is still under development, if you find any issue or have an idea on new features, please don't hesitate to contact us via [GitHub Issues](https://github.com/PaddlePaddle/PaddleSeg/issues).
* PaddleSeg User Group (QQ): 1004738029 or 850378321 or 793114768

## Acknowledgement
* Thanks [jm12138](https://github.com/jm12138) for contributing U<sup>2</sup>-Net.
* Thanks [zjhellofss](https://github.com/zjhellofss) (Fu Shenshen) for contributing Attention U-Net, and Dice Loss.
* Thanks [liuguoyu666](https://github.com/liguoyu666), [geoyee](https://github.com/geoyee) for contributing U-Net++ and U-Net3+.
* Thanks [yazheng0307](https://github.com/yazheng0307) (LIU Zheng) for contributing quick-start document.

## Citation
If you find our project useful in your research, please consider citing:

```latex
@misc{liu2021paddleseg,
      title={PaddleSeg: A High-Efficient Development Toolkit for Image Segmentation},
      author={Yi Liu and Lutao Chu and Guowei Chen and Zewu Wu and Zeyu Chen and Baohua Lai and Yuying Hao},
      year={2021},
      eprint={2101.06175},
      archivePrefix={arXiv},
      primaryClass={cs.CV}
}

@misc{paddleseg2019,
    title={PaddleSeg, End-to-end image segmentation kit based on PaddlePaddle},
    author={PaddlePaddle Authors},
    howpublished = {\url{https://github.com/PaddlePaddle/PaddleSeg}},
    year={2019}
}
```<|MERGE_RESOLUTION|>--- conflicted
+++ resolved
@@ -80,13 +80,8 @@
 *  Design Idea of PaddleSeg
     * [Detailed Configuration File](./docs/design/use/use.md)
     * [Create Your Own Model](./docs/design/create/add_new_model.md)
-<<<<<<< HEAD
-* [Model Train](/docs/train/train.md)
-* [Model Evaluate](./docs/evaluation/evaluate/evaluate.md)
-=======
 * [Model Training](/docs/train/train.md)
 * [Model Evaluation](./docs/evaluation/evaluate/evaluate.md)
->>>>>>> 16cb2133
 * [Model Export](./docs/export/export/model_export.md)
 
 *  Model Deploy
@@ -102,20 +97,12 @@
     * [Data Augmentation](./docs/module/data/data.md)
     * [Loss Description](./docs/module/loss/lovasz_loss.md)
     * [Tricks](./docs/module/tricks/tricks.md)
-<<<<<<< HEAD
-* Description of Classical models 
-=======
 * Description of Classical Models 
->>>>>>> 16cb2133
     * [DeeplabV3](./docs/models/deeplabv3.md)
     * [UNet](./docs/models/unet.md)
     * [OCRNet](./docs/models/ocrnet.md)
     * [Fast-SCNN](./docs/models/fascnn.md)
-<<<<<<< HEAD
-* [Instruction About Commit PR](./docs/pr/pr/pr.md)
-=======
 * [PR Instruction](./docs/pr/pr/pr.md)
->>>>>>> 16cb2133
 * [FAQ](./docs/faq/faq/faq.md)
 
 ## Installation
