--- conflicted
+++ resolved
@@ -69,13 +69,10 @@
 ### 预测部署
 
 * [模型导出](./docs/model_export.md)
-<<<<<<< HEAD
-* [C++预测库使用](./inference)
-* [人像分割在移动端的部署](./lite)
-=======
 * [使用Python预测](./deploy/python/)
 * [使用C++预测](./deploy/cpp/)
->>>>>>> 0a2bf840
+* [人像分割在移动端的部署](./lite)
+
 
 ### 高级功能
 
