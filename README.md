简体中文 | [English](README_EN.md)

<div align="center">

<p align="center">
  <img src="./docs/images/paddleseg_logo.png" align="middle" width = "500" />
</p>

**飞桨高性能图像分割开发套件，端到端地完成从训练到部署的全流程图像分割应用。**

[![Build Status](https://travis-ci.org/PaddlePaddle/PaddleSeg.svg?branch=release/2.1)](https://travis-ci.org/PaddlePaddle/PaddleSeg)
[![License](https://img.shields.io/badge/license-Apache%202-blue.svg)](LICENSE)
[![Version](https://img.shields.io/github/release/PaddlePaddle/PaddleSeg.svg)](https://github.com/PaddlePaddle/PaddleSeg/releases)
![python version](https://img.shields.io/badge/python-3.6+-orange.svg)
![support os](https://img.shields.io/badge/os-linux%2C%20win%2C%20mac-yellow.svg)
</div>



<<<<<<< HEAD
## 最新动态 <img src="./docs/images/seg_news_icon.png" width="40"/>
- 🔥 **2022.4.26-28 每晚8:30【产业级语义分割应用实践】三日直播课** 🔥
    - **26日：高精度轻量级图像分割算法的产业实践**
        - 图像分割产业应用场景剖析
        - 速度精度完美均衡的SOTA算法PP-LiteSeg分享
        - 汽车金属垫片缺陷检测实战
    - **27日：高精度通用抠图算法介绍**
        - 精度SOTA的通用抠图算法PP-Matting介绍
        - 产业级部署Demo应用实践（端测、服务端）
    - **28日：医疗3D图像分割工具介绍**
        - 端到端3D图像分割工具MedicalSeg产品介绍
        - 速度提升40%的3D图像高效推理方案

   赶紧扫码报名上车吧！!

    <div align="center">
  <img src="https://user-images.githubusercontent.com/48433081/164680910-7f434965-1273-42b6-b58b-37b4331fd15a.png" width=200/>
</div>
=======
## News <img src="./docs/images/seg_news_icon.png" width="40"/>
<ul class="nobull">
  <li>[2022-04-20] :fire: PaddleSeg v2.5 is released! More details in <a href="https://github.com/PaddlePaddle/PaddleSeg/releases">Release Notes</a>.</li>
    <ul>
        <li>Release <a href="./configs/pp_liteseg">PP-LiteSeg</a>, a real-time semantic segmentation model. It achieves SOTA trade-off between segmentation accuracy and inference speed. [<a href="https://arxiv.org/pdf/2204.02681.pdf">techical report</a>]</li>
        <li>Release <a href="./Matting">PP-Matting</a>, a trimap-free image matting model for extremely fine-grained segmentation. It achieves SOTA performance on Composition-1k and Distinctions-646. [<a href="https://arxiv.org/abs/2204.09433">techical report</a>]</li>
        <li>Release <a href="./contrib/MedicalSeg">MedicalSeg</a>, a newly easy-to-use toolkit for 3D medical image segmentation. It supports the whole process including data preprocessing, model training, and model deployment, and provides the high-accuracy models on lung and spine segmentation.
        <li>Upgrade the interactive annotation tool <a href="./EISeg">EISeg v0.5</a> with supporting new areas in chest X-Ray, MRI spine, and defect inspection.</li>
        <li>Add 5 semantic segmentatioin models, including variants of PP-LiteSeg.</li>
    </ul>
 <li>[2022-01-20] We release PaddleSeg v2.4 with EISeg v0.4, and <a href="./contrib/PP-HumanSeg">PP-HumanSeg</a> including open-sourced dataset <a href="./contrib/PP-HumanSeg/paper.md#pp-humanseg14k-a-large-scale-teleconferencing-video-dataset">PP-HumanSeg14K</a>. </li>
 <li>[2021-10-11] We released PaddleSeg v2.3 with the improved interactive segmentation tool EISeg v0.3, two matting algorithms, and segmentation model compression.</li>
>>>>>>> 8aa67248


* [2022-04-20] :fire: PaddleSeg 2.5版本发布！详细发版信息请参考[Release Note](https://github.com/PaddlePaddle/PaddleSeg/releases)。
  * 发布超轻量级语义分割模型[PP-LiteSeg](./configs/pp_liteseg)以及[技术报告](https://arxiv.org/pdf/2204.02681.pdf)，实现精度和速度的最佳平衡。
  * 发布高精度trimap-free抠图模型[PP-Matting](./Matting)以及[技术报告](https://arxiv.org/abs/2204.09433)，在Composition-1K和Distinctions-646上实现SOTA指标。
  * 发布3D医疗影像开发套件[MedicalSeg](./contrib/MedicalSeg)，支持数据预处理、模型训练、模型部署等全流程开发，并提供肺部、椎骨数据上的高精度分割模型。
  * 升级智能标注工具[EISeg v0.5](./EISeg)版，新增X-Ray胸腔标注、MRI椎骨标注、铝板瑕疵标注。
  * 新增5个经典分割模型, 包括多个版本的PP-LiteSeg，总模型数达到45个。
* [2022-01-20] PaddleSeg 2.4版本发布交互式分割工具EISeg v0.4，超轻量级人像分割方案[PP-HumanSeg](./contrib/PP-HumanSeg)，以及大规模视频会议数据集[PP-HumanSeg14K](./contrib/PP-HumanSeg/paper.md#pp-humanseg14k-a-large-scale-teleconferencing-video-dataset)。
* [2021-10-11] PaddleSeg 2.3版本发布交互式分割工具EISeg v0.3，开源两种[Matting](./contrib/Matting)算法，以及分割高阶功能[模型蒸馏](./slim/distill)和[模型量化](./slim/quant)方案。


## 简介
PaddleSeg是基于飞桨PaddlePaddle开发的端到端图像分割开发套件，涵盖了**高精度**和**轻量级**等不同方向的大量高质量分割模型。通过模块化的设计，提供了**配置化驱动**和**API调用**两种应用方式，帮助开发者更便捷地完成从训练到部署的全流程图像分割应用。

* #### 提供语义分割、交互式分割、全景分割、Matting四大图像分割能力。

<div align="center">
<img src="https://user-images.githubusercontent.com/53808988/130562440-1ea5cbf5-4caf-424c-a9a7-55d56b7d7776.gif"  width = "2000" />  
</div>




---------------

 * #### 广泛应用在自动驾驶、医疗、质检、巡检、娱乐等场景。

<div align="center">
<img src="https://user-images.githubusercontent.com/53808988/130562530-ae45c2cd-5dd7-48f0-a080-c0e843eea49d.gif"  width = "2000" />  
</div>

----------------
## 特性 <img src="./docs/images/feature.png" width="30"/>


* <img src="./docs/images/f1.png" width="20"/> **高精度模型**：基于半监督标签知识蒸馏方案([SSLD](https://paddleclas.readthedocs.io/zh_CN/latest/advanced_tutorials/distillation/distillation.html#ssld))训练得到高精度骨干网络，结合前沿的分割技术，提供了80+的高质量预训练模型，效果优于其他开源实现。

* <img src="./docs/images/f2.png" width="20"/> **模块化设计**：支持40+主流 *分割网络* ，结合模块化设计的 *数据增强策略* 、*骨干网络*、*损失函数* 等不同组件，开发者可以基于实际应用场景出发，组装多样化的训练配置，满足不同性能和精度的要求。

* <img src="./docs/images/f3.png" width="20"/> **高性能**：支持多进程异步I/O、多卡并行训练、评估等加速策略，结合飞桨核心框架的显存优化功能，可大幅度减少分割模型的训练开销，让开发者更低成本、更高效地完成图像分割训练。

----------

## 技术交流 <img src="./docs/images/chat.png" width="30"/>

* 如果你发现任何PaddleSeg存在的问题或者是建议, 欢迎通过[GitHub Issues](https://github.com/PaddlePaddle/PaddleSeg/issues)给我们提issues。
* 欢迎加入PaddleSeg 微信群
<div align="center">
<img src="https://user-images.githubusercontent.com/48433081/163670184-43cfb3ae-2047-4ba3-8dae-6c02090dd177.png"  width = "200" />  
</div>

## 产品矩阵 <img src="./docs/images/model.png" width="20"/>

<table align="center">
  <tbody>
    <tr align="center" valign="bottom">
      <td>
        <b>分割模型</b>
      </td>
      <td colspan="2">
        <b>分割组件</b>
      </td>
      <td>
        <b>实践案例</b>
      </td>
    </tr>
    <tr valign="top">
      <td>
            <li>ANN</li>
            <li>BiSeNetV2</li>
            <li>DANet</li>
            <li>DeepLabV3</li>
            <li>DeepLabV3P</li>
            <li>Fast-SCNN</li>
            <li>HRNet-FCN</li>
            <li>GCNet</li>
            <li>GSCNN</li>
            <li>HarDNet</li>
            <li>OCRNet</li>
            <li>PSPNet</li>
            <li>U-Net</li>
            <li>U<sup>2</sup>-Net</li>
            <li>Att U-Net</li>
            <li>U-Net++</li>
            <li>U-Net3+</li>
            <li>DecoupledSeg</li>
            <li>EMANet</li>
            <li>ISANet</li>
            <li>DNLNet</li>
            <li>SFNet</li>
            <li>PP-HumanSeg</li>
            <li>PortraitNet</li>
            <li>STDC</li>
            <li>GINet</li>
            <li>PointRend</li>
            <li>SegNet</li>
            <li>ESPNetV2</li>
            <li>HRNet-Contrast</li>
            <li>DMNet</li>
            <li>ESPNetV1</li>
            <li>ENCNet</li>
            <li>PFPNNet</li>
            <li>FastFCN</li>
            <li>BiSeNetV1</li>
            <li>SETR</li>
            <li>MLA Transformer</li>
            <li>SegFormer</li>
            <li>SegMenter</li>
            <li>ENet</li>
            <li>CCNet</li>
            <li>DDRNet</li>
            <li>GloRe</li>
            <li>PP-LiteSeg :star:</li>
      </td>
      <td>
        <b>骨干网络</b><br>
          <ul>
            <li>HRNet</li>
            <li>MobileNetV2</li>
            <li>MobileNetV3</li>
            <li>ResNet</li>
            <li>STDCNet</li>
            <li>XCeption</li>
            <li>VIT</li>
            <li>MixVIT</li>
            <li>Swin Transformer</li>
          </ul>  
        <b>损失函数</b><br>
          <ul>
            <li>Cross Entropy</li>
            <li>Binary CE</li>
            <li>Bootstrapped CE</li>
            <li>Point CE</li>
            <li>OHEM CE</li>
            <li>Pixel Contrast CE</li>
            <li>Focal</li>
            <li>Dice</li>
            <li>RMI</li>
            <li>KL</li>
            <li>L1</li>
            <li>Lovasz</li>
            <li>MSE</li>
            <li>Edge Attention</li>
            <li>Relax Boundary</li>
            <li>Connectivity</li>
            <li>MultiClassFocal</li>
          </ul>
        <b>评估指标</b><br>
          <ul>
            <li>mIoU</li>
            <li>Accuracy</li>
            <li>Kappa</li>
            <li>Dice</li>
            <li>AUC_ROC</li>
          </ul>  
      </td>
      <td>
        <b>支持数据集</b><br>
          <ul>
            <li>Cityscapes</li>
            <li>Pascal VOC</li>
            <li>ADE20K</li>  
            <li>Pascal Context</li>  
            <li>COCO Stuff</li>
            <li>SUPERVISELY</li>
            <li>EG1800</li>
            <li>CHASE_DB1</li>
            <li>HRF</li>
            <li>DRIVE</li>
            <li>STARE</li>
            <li>PP-HumanSeg14K</li>
          </ul>
        <b>数据增强</b><br>
        <ul>
          <li>Flipping</li>  
          <li>Resize</li>  
          <li>ResizeByLong</li>
          <li>ResizeByShort</li>
          <li>LimitLong</li>  
          <li>ResizeRangeScaling</li>  
          <li>ResizeStepScaling</li>
          <li>Normalize</li>
          <li>Padding</li>
          <li>PaddingByAspectRatio</li>
          <li>RandomPaddingCrop</li>  
          <li>RandomCenterCrop</li>
          <li>ScalePadding</li>
          <li>RandomNoise</li>  
          <li>RandomBlur</li>  
          <li>RandomRotation</li>  
          <li>RandomScaleAspect</li>  
          <li>RandomDistort</li>  
          <li>RandomAffine</li>  
        </ul>  
      </td>
      <td>
        <b>交互式分割</b><br>
          <ul>
            <li>EISeg</li>
            <li>RITM</li>
            <li>EdgeFlow</li>
           </ul>
       <b>图像抠图</b><br>
        <ul>
            <li>PP-Matting</li>
            <li>DIM</li>
            <li>MODNet</li>
            <li>PP-HumanMatting</li>
        </ul>
        <b>人像分割</b><br>
        <ul>
            <li>PP-HumanSeg</li>
        </ul>
<<<<<<< HEAD
        <b>3D 医疗分割</b><br>
        <ul>
          <li>VNet</li>
        </ul>
        <b>Cityscapes打榜模型</b><br>
=======
        <b>3D Medical Segmentation</b><br>
        <ul>
          <li>VNet</li>
        </ul>
        <b>Cityscapes SOTA</b><br>
>>>>>>> 8aa67248
        <ul>
            <li>HMSA</li>
        </ul>
        <b>全景分割</b><br>
          <ul>
            <li>Panoptic-DeepLab</li>
          </ul>
        <b>CVPR冠军模型</b><br>
        <ul>
            <li>MLA Transformer</li>
        </ul>
        <b>领域自适应</b><br>
        <ul>
            <li>PixMatch</li>
        </ul>
      </td>  
    </tr>


</td>
    </tr>
  </tbody>
</table>

## 模型库总览  <img src="./docs/images/model.png" width="20"/>

模型结构和骨干网络的代表模型在Cityscapes数据集mIoU和FLOPs对比图。请参见[Model Zoo Overview](./docs/model_zoo_overview_cn.md)了解更多模型信息以及对比图。

<div align="center">
<img src=https://user-images.githubusercontent.com/30695251/140323107-02ce9de4-c8f4-4f18-88b2-59bd0055a70b.png   />  
</div>


<<<<<<< HEAD
## 使用教程 <img src="./docs/images/teach.png" width="30"/>

* [安装](./docs/install_cn.md)
* [全流程跑通PaddleSeg](./docs/whole_process_cn.md)
*  准备数据集
   * [标注数据的准备](./docs/data/marker/marker_cn.md)
   * [数据标注教程](./docs/data/transform/transform_cn.md)
   * [自定义数据集](./docs/data/custom/data_prepare_cn.md)

* [模型训练](/docs/train/train_cn.md)
* [模型评估](./docs/evaluation/evaluate/evaluate_cn.md)
* [预测与可视化](./docs/predict/predict_cn.md)

* 模型导出
    * [导出预测模型](./docs/model_export_cn.md)
    * [导出ONNX模型](./docs/model_export_onnx_cn.md)

* 模型部署
    * [Paddle Inference部署(Python)](./docs/deployment/inference/python_inference_cn.md)
    * [Paddle Inference部署(C++)](./docs/deployment/inference/cpp_inference_cn.md)
    * [Paddle Lite部署](./docs/deployment/lite/lite_cn.md)
    * [Paddle Serving部署](./docs/deployment/serving/serving.md)
    * [Paddle JS部署](./docs/deployment/web/web_cn.md)
    * [推理Benchmark](./docs/deployment/inference/infer_benchmark_cn.md)

* 模型压缩
    * [量化](./docs/slim/quant/quant_cn.md)
    * [蒸馏](./docs/slim/distill/distill_cn.md)
    * [裁剪](./docs/slim/prune/prune_cn.md)

*  API使用教程
    * [API文档说明](./docs/apis/README_CN.md)
    * [API应用案例](./docs/api_example_cn.md)
*  重要模块说明
    * [数据增强](./docs/module/data/data_cn.md)
    * [Loss说明](./docs/module/loss/losses_cn.md)
*  二次开发教程
    * [配置文件详解](./docs/design/use/use_cn.md)
    * [如何创造自己的模型](./docs/design/create/add_new_model_cn.md)
*  模型贡献
    * [提交PR说明](./docs/pr/pr/pr_cn.md)
    * [模型PR规范](./docs/pr/pr/style_cn.md)

* [静态图版本](./docs/static/static_cn.md)
* [技术交流](#技术交流)
* [常见问题汇总](./docs/faq/faq/faq_cn.md)

## 实践案例 <img src="./docs/images/anli.png" width="20"/>

- [交互式分割](./EISeg)
- [图像抠图](./Matting)
- [人像分割](./contrib/PP-HumanSeg)
- [3D医疗分割](./contrib/MedicalSeg)
- [Cityscapes打榜模型](./contrib/CityscapesSOTA)
- [全景分割](./contrib/PanopticDeepLab)
- [CVPR冠军模型](./contrib/AutoNUE)
- [领域自适应](./contrib/DomainAdaptation)

## 第三方教程推荐

* [图像分割套件PaddleSeg全面解析系列](https://blog.csdn.net/txyugood/article/details/111029854)
* [PaddleSeg学习笔记: 人像分割 HumanSeg](https://blog.csdn.net/libo1004/article/details/118809026)

## 许可证书
本项目的发布受Apache 2.0 license许可认证。

## 社区贡献

- 非常感谢[jm12138](https://github.com/jm12138)贡献U<sup>2</sup>-Net模型。
- 非常感谢[zjhellofss](https://github.com/zjhellofss)（傅莘莘）贡献Attention U-Net模型，和Dice loss损失函数。
- 非常感谢[liuguoyu666](https://github.com/liguoyu666)贡献U-Net++模型。
- 非常感谢[yazheng0307](https://github.com/yazheng0307) (刘正)贡献快速开始教程文档。
- 非常感谢[CuberrChen](https://github.com/CuberrChen)贡献STDC (rethink BiSeNet) PointRend，和 Detail Aggregate损失函数。
- 非常感谢[stuartchen1949](https://github.com/stuartchen1949)贡献 SegNet。
- 非常感谢[justld](https://github.com/justld)(郎督)贡献 DDRNet, CCNet, ESPNetV2, DMNet, ENCNet, HRNet_W48_Contrast, BiSeNetV1, FastFCN, SECrossEntropyLoss 和PixelContrastCrossEntropyLoss。
- 非常感谢[Herman-Hu-saber](https://github.com/Herman-Hu-saber)(胡慧明)参与贡献 ESPNetV2。
- 非常感谢[zhangjin12138](https://github.com/zhangjin12138)贡献数据增强方法 RandomCenterCrop。
- 非常感谢[simuler](https://github.com/simuler) 贡献 ESPNetV1。
- 非常感谢[ETTR123](https://github.com/ETTR123)(张恺) 贡献 ENet，PFPNNet。


## 学术引用 <img src="./docs/images/yinyong.png" width="30"/>

如果我们的项目在学术上帮助到你，请考虑以下引用：
=======

## Tutorials <img src="./docs/images/teach.png" width="30"/>

* [Installation Guide](./docs/install.md)
* [Quick Start](./docs/whole_process.md)

*  Data Preparation
   * [Annotated Data Preparation](./docs/data/marker/marker.md)
   * [Annotation Tutorial](./docs/data/transform/transform.md)
   * [Custom Dataset](./docs/data/custom/data_prepare.md)

* [Model Training](/docs/train/train.md)
* [Model Evaluation](./docs/evaluation/evaluate/evaluate.md)
* [Prediction](./docs/predict/predict.md)

* Model Export
    * [Export Inference Model](./docs/model_export.md)
    * [Export ONNX Model](./docs/model_export_onnx.md)

*  Model Deploy
    * [Paddle Inference (Python)](./docs/deployment/inference/python_inference.md)
    * [Paddle Inference (C++)](./docs/deployment/inference/cpp_inference.md)
    * [Paddle Lite](./docs/deployment/lite/lite.md)
    * [Paddle Serving](./docs/deployment/serving/serving.md)
    * [Paddle JS](./docs/deployment/web/web.md)
    * [Benchmark](./docs/deployment/inference/infer_benchmark.md)

*  Model Compression
    * [Quantization](./docs/slim/quant/quant.md)
    * [Distillation](./docs/slim/distill/distill.md)
    * [Prune](./docs/slim/prune/prune.md)

*  Easy API
    * [API Documention](./docs/apis/README.md)
    * [API Tutorial](./docs/api_example.md)
*  Baisc Knowledge
    * [Data Augmentation](./docs/module/data/data.md)
    * [Loss Description](./docs/module/loss/losses_en.md)
*  Advanced Development
    * [Detailed Configuration File](./docs/design/use/use.md)
    * [Create Your Own Model](./docs/design/create/add_new_model.md)
*  Pull Request
    * [PR Tutorial](./docs/pr/pr/pr.md)
    * [PR Style](./docs/pr/pr/style_cn.md)

* [Static Graph Version](./docs/static/static.md)
* [Community](#Community)
* [FAQ](./docs/faq/faq/faq.md)

## Practical Projects
  * [Interactive Segmentation](./EISeg)
  * [Image Matting](./Matting)
  * [PP-HumanSeg](./contrib/PP-HumanSeg)
  * [3D Medical Segmentation](./contrib/MedicalSeg)
  * [Cityscapes SOTA](./contrib/CityscapesSOTA)
  * [Panoptic Segmentation](./contrib/PanopticDeepLab)
  * [CVPR Champion Solution](./contrib/AutoNUE)
  * [Domain Adaptation](./contrib/DomainAdaptation)


## Community <img src="./docs/images/chat.png" width="30"/>

* If you have any problem or suggestion on PaddleSeg, please send us issues through [GitHub Issues](https://github.com/PaddlePaddle/PaddleSeg/issues).
* Welcome to Join PaddleSeg WeChat Group
<div align="center">
<img src="https://user-images.githubusercontent.com/48433081/163670184-43cfb3ae-2047-4ba3-8dae-6c02090dd177.png"  width = "200" />  
</div>

## License

PaddleSeg is released under the [Apache 2.0 license](LICENSE).

## Acknowledgement
* Thanks [jm12138](https://github.com/jm12138) for contributing U<sup>2</sup>-Net.
* Thanks [zjhellofss](https://github.com/zjhellofss) (Fu Shenshen) for contributing Attention U-Net, and Dice Loss.
* Thanks [liuguoyu666](https://github.com/liguoyu666), [geoyee](https://github.com/geoyee) for contributing U-Net++ and U-Net3+.
* Thanks [yazheng0307](https://github.com/yazheng0307) (LIU Zheng) for contributing quick-start document.
* Thanks [CuberrChen](https://github.com/CuberrChen) for contributing STDC(rethink BiSeNet), PointRend and DetailAggregateLoss.
* Thanks [stuartchen1949](https://github.com/stuartchen1949) for contributing SegNet.
* Thanks [justld](https://github.com/justld) (Lang Du) for contributing DDRNet, CCNet, ESPNetV2, DMNet, ENCNet, HRNet_W48_Contrast, FastFCN, BiSeNetV1, SECrossEntropyLoss and PixelContrastCrossEntropyLoss.
* Thanks [Herman-Hu-saber](https://github.com/Herman-Hu-saber) (Hu Huiming) for contributing ESPNetV2.
* Thanks [zhangjin12138](https://github.com/zhangjin12138) for contributing RandomCenterCrop.
* Thanks [simuler](https://github.com/simuler) for contributing ESPNetV1.
* Thanks [ETTR123](https://github.com/ETTR123)(Zhang Kai) for contributing ENet, PFPNNet.

## Citation
If you find our project useful in your research, please consider citing:
>>>>>>> 8aa67248

```latex
@misc{liu2021paddleseg,
      title={PaddleSeg: A High-Efficient Development Toolkit for Image Segmentation},
      author={Yi Liu and Lutao Chu and Guowei Chen and Zewu Wu and Zeyu Chen and Baohua Lai and Yuying Hao},
      year={2021},
      eprint={2101.06175},
      archivePrefix={arXiv},
      primaryClass={cs.CV}
}

@misc{paddleseg2019,
    title={PaddleSeg, End-to-end image segmentation kit based on PaddlePaddle},
    author={PaddlePaddle Authors},
    howpublished = {\url{https://github.com/PaddlePaddle/PaddleSeg}},
    year={2019}
}
```<|MERGE_RESOLUTION|>--- conflicted
+++ resolved
@@ -17,26 +17,6 @@
 
 
 
-<<<<<<< HEAD
-## 最新动态 <img src="./docs/images/seg_news_icon.png" width="40"/>
-- 🔥 **2022.4.26-28 每晚8:30【产业级语义分割应用实践】三日直播课** 🔥
-    - **26日：高精度轻量级图像分割算法的产业实践**
-        - 图像分割产业应用场景剖析
-        - 速度精度完美均衡的SOTA算法PP-LiteSeg分享
-        - 汽车金属垫片缺陷检测实战
-    - **27日：高精度通用抠图算法介绍**
-        - 精度SOTA的通用抠图算法PP-Matting介绍
-        - 产业级部署Demo应用实践（端测、服务端）
-    - **28日：医疗3D图像分割工具介绍**
-        - 端到端3D图像分割工具MedicalSeg产品介绍
-        - 速度提升40%的3D图像高效推理方案
-
-   赶紧扫码报名上车吧！!
-
-    <div align="center">
-  <img src="https://user-images.githubusercontent.com/48433081/164680910-7f434965-1273-42b6-b58b-37b4331fd15a.png" width=200/>
-</div>
-=======
 ## News <img src="./docs/images/seg_news_icon.png" width="40"/>
 <ul class="nobull">
   <li>[2022-04-20] :fire: PaddleSeg v2.5 is released! More details in <a href="https://github.com/PaddlePaddle/PaddleSeg/releases">Release Notes</a>.</li>
@@ -49,7 +29,6 @@
     </ul>
  <li>[2022-01-20] We release PaddleSeg v2.4 with EISeg v0.4, and <a href="./contrib/PP-HumanSeg">PP-HumanSeg</a> including open-sourced dataset <a href="./contrib/PP-HumanSeg/paper.md#pp-humanseg14k-a-large-scale-teleconferencing-video-dataset">PP-HumanSeg14K</a>. </li>
  <li>[2021-10-11] We released PaddleSeg v2.3 with the improved interactive segmentation tool EISeg v0.3, two matting algorithms, and segmentation model compression.</li>
->>>>>>> 8aa67248
 
 
 * [2022-04-20] :fire: PaddleSeg 2.5版本发布！详细发版信息请参考[Release Note](https://github.com/PaddlePaddle/PaddleSeg/releases)。
@@ -264,19 +243,11 @@
         <ul>
             <li>PP-HumanSeg</li>
         </ul>
-<<<<<<< HEAD
-        <b>3D 医疗分割</b><br>
+        <b>3D Medical Segmentation</b><br>
         <ul>
           <li>VNet</li>
         </ul>
-        <b>Cityscapes打榜模型</b><br>
-=======
-        <b>3D Medical Segmentation</b><br>
-        <ul>
-          <li>VNet</li>
-        </ul>
         <b>Cityscapes SOTA</b><br>
->>>>>>> 8aa67248
         <ul>
             <li>HMSA</li>
         </ul>
@@ -310,92 +281,6 @@
 </div>
 
 
-<<<<<<< HEAD
-## 使用教程 <img src="./docs/images/teach.png" width="30"/>
-
-* [安装](./docs/install_cn.md)
-* [全流程跑通PaddleSeg](./docs/whole_process_cn.md)
-*  准备数据集
-   * [标注数据的准备](./docs/data/marker/marker_cn.md)
-   * [数据标注教程](./docs/data/transform/transform_cn.md)
-   * [自定义数据集](./docs/data/custom/data_prepare_cn.md)
-
-* [模型训练](/docs/train/train_cn.md)
-* [模型评估](./docs/evaluation/evaluate/evaluate_cn.md)
-* [预测与可视化](./docs/predict/predict_cn.md)
-
-* 模型导出
-    * [导出预测模型](./docs/model_export_cn.md)
-    * [导出ONNX模型](./docs/model_export_onnx_cn.md)
-
-* 模型部署
-    * [Paddle Inference部署(Python)](./docs/deployment/inference/python_inference_cn.md)
-    * [Paddle Inference部署(C++)](./docs/deployment/inference/cpp_inference_cn.md)
-    * [Paddle Lite部署](./docs/deployment/lite/lite_cn.md)
-    * [Paddle Serving部署](./docs/deployment/serving/serving.md)
-    * [Paddle JS部署](./docs/deployment/web/web_cn.md)
-    * [推理Benchmark](./docs/deployment/inference/infer_benchmark_cn.md)
-
-* 模型压缩
-    * [量化](./docs/slim/quant/quant_cn.md)
-    * [蒸馏](./docs/slim/distill/distill_cn.md)
-    * [裁剪](./docs/slim/prune/prune_cn.md)
-
-*  API使用教程
-    * [API文档说明](./docs/apis/README_CN.md)
-    * [API应用案例](./docs/api_example_cn.md)
-*  重要模块说明
-    * [数据增强](./docs/module/data/data_cn.md)
-    * [Loss说明](./docs/module/loss/losses_cn.md)
-*  二次开发教程
-    * [配置文件详解](./docs/design/use/use_cn.md)
-    * [如何创造自己的模型](./docs/design/create/add_new_model_cn.md)
-*  模型贡献
-    * [提交PR说明](./docs/pr/pr/pr_cn.md)
-    * [模型PR规范](./docs/pr/pr/style_cn.md)
-
-* [静态图版本](./docs/static/static_cn.md)
-* [技术交流](#技术交流)
-* [常见问题汇总](./docs/faq/faq/faq_cn.md)
-
-## 实践案例 <img src="./docs/images/anli.png" width="20"/>
-
-- [交互式分割](./EISeg)
-- [图像抠图](./Matting)
-- [人像分割](./contrib/PP-HumanSeg)
-- [3D医疗分割](./contrib/MedicalSeg)
-- [Cityscapes打榜模型](./contrib/CityscapesSOTA)
-- [全景分割](./contrib/PanopticDeepLab)
-- [CVPR冠军模型](./contrib/AutoNUE)
-- [领域自适应](./contrib/DomainAdaptation)
-
-## 第三方教程推荐
-
-* [图像分割套件PaddleSeg全面解析系列](https://blog.csdn.net/txyugood/article/details/111029854)
-* [PaddleSeg学习笔记: 人像分割 HumanSeg](https://blog.csdn.net/libo1004/article/details/118809026)
-
-## 许可证书
-本项目的发布受Apache 2.0 license许可认证。
-
-## 社区贡献
-
-- 非常感谢[jm12138](https://github.com/jm12138)贡献U<sup>2</sup>-Net模型。
-- 非常感谢[zjhellofss](https://github.com/zjhellofss)（傅莘莘）贡献Attention U-Net模型，和Dice loss损失函数。
-- 非常感谢[liuguoyu666](https://github.com/liguoyu666)贡献U-Net++模型。
-- 非常感谢[yazheng0307](https://github.com/yazheng0307) (刘正)贡献快速开始教程文档。
-- 非常感谢[CuberrChen](https://github.com/CuberrChen)贡献STDC (rethink BiSeNet) PointRend，和 Detail Aggregate损失函数。
-- 非常感谢[stuartchen1949](https://github.com/stuartchen1949)贡献 SegNet。
-- 非常感谢[justld](https://github.com/justld)(郎督)贡献 DDRNet, CCNet, ESPNetV2, DMNet, ENCNet, HRNet_W48_Contrast, BiSeNetV1, FastFCN, SECrossEntropyLoss 和PixelContrastCrossEntropyLoss。
-- 非常感谢[Herman-Hu-saber](https://github.com/Herman-Hu-saber)(胡慧明)参与贡献 ESPNetV2。
-- 非常感谢[zhangjin12138](https://github.com/zhangjin12138)贡献数据增强方法 RandomCenterCrop。
-- 非常感谢[simuler](https://github.com/simuler) 贡献 ESPNetV1。
-- 非常感谢[ETTR123](https://github.com/ETTR123)(张恺) 贡献 ENet，PFPNNet。
-
-
-## 学术引用 <img src="./docs/images/yinyong.png" width="30"/>
-
-如果我们的项目在学术上帮助到你，请考虑以下引用：
-=======
 
 ## Tutorials <img src="./docs/images/teach.png" width="30"/>
 
@@ -483,7 +368,6 @@
 
 ## Citation
 If you find our project useful in your research, please consider citing:
->>>>>>> 8aa67248
 
 ```latex
 @misc{liu2021paddleseg,
