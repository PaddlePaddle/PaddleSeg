--- conflicted
+++ resolved
@@ -10,11 +10,7 @@
 
 ![demo](./docs/images/cityscapes.gif)
 
-<<<<<<< HEAD
-Welcome to PaddleSeg! PaddleSeg is an end-to-end image segmentation development kit developed based on [PaddlePaddle](https://www.paddlepaddle.org.cn), which covers a large number of high-quality segmentation models in different directions such as *high-performance* and *lightweight*. With the help of modular design, one can conveniently complete the entire image segmentation application from training to deployment through configuration calls or API calls.
-=======
 Welcome to PaddleSeg! PaddleSeg is an end-to-end image segmentation development kit developed based on [PaddlePaddle](https://www.paddlepaddle.org.cn), which covers a large number of high-quality segmentation models in different directions such as *high-performance* and *lightweight*. With the help of modular design, we provide two application methods: *Configuration Drive* and *API Calling*. So one can conveniently complete the entire image segmentation application from training to deployment through configuration calls or API calls.
->>>>>>> f20efb82
 
 ## Core features
 
@@ -66,10 +62,7 @@
 
 
 #### step 2. Install PaddleSeg
-<<<<<<< HEAD
-=======
 Support to construct a customized segmentation framework with *API Calling* method for flexible development.
->>>>>>> f20efb82
 
 ```shell
 pip install paddleseg
@@ -77,10 +70,7 @@
 
 
 #### step 3. Download PaddleSeg repo
-<<<<<<< HEAD
-=======
 Support to complete the whole process segmentation application with *Configuration Drive* method, simple and fast.
->>>>>>> f20efb82
 
 ```shell
 git clone https://github.com/PaddlePaddle/PaddleSeg
@@ -99,11 +89,7 @@
 * [API Tutorial](https://aistudio.baidu.com/aistudio/projectdetail/1339458)
 * [Data Preparation](./docs/data_prepare.md)
 * [Training Configuration](./configs/)
-<<<<<<< HEAD
-* [API references](./docs/apis)
-=======
 * [API References](./docs/apis)
->>>>>>> f20efb82
 * [Add New Components](./docs/add_new_model.md)
 
 
