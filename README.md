# PaddleSeg Benchmark with AMP

## 动态图
数据集cityscapes 放置于data目录下, 下载链接：https://paddleseg.bj.bcebos.com/dataset/cityscapes.tar

通过 **--fp16** 开启amp训练。

<<<<<<< HEAD
<img src="./docs/images/seg_news_icon.png" width="50"/> *[2021-02-26] PaddleSeg has released the v2.0 version, which supports the dynamic graph by default. The static-graph codes have been moved to [legacy](./legacy). See detailed [release notes](./docs/release_notes.md).*

![demo](./docs/images/cityscapes.gif)

Welcome to PaddleSeg! PaddleSeg is an end-to-end image segmentation development kit developed based on [PaddlePaddle](https://www.paddlepaddle.org.cn), which covers a large number of high-quality segmentation models in different directions such as *high-performance* and *lightweight*. With the help of modular design, we provide two application methods: *Configuration Drive* and *API Calling*. So one can conveniently complete the entire image segmentation application from training to deployment through configuration calls or API calls.

## Core features

**High performance model**: Based on the high-performance backbone trained by Baidu's self-developed [semi-supervised label knowledge distillation scheme (SSLD)](https://paddleclas.readthedocs.io/zh_CN/latest/advanced_tutorials/distillation/distillation.html#ssld), combined with the state of the art segmentation technology, we provides 50+ high-quality pre-training models, which are better than other open source implementations.

**Modular design**: PaddleSeg support 15+ mainstream *segmentation networks*, developers can start based on actual application scenarios and assemble diversified training configurations combined with modular design of *data enhancement strategies*, *backbone networks*, *loss functions* and other different components to meet different performance and accuracy requirements.

**High efficiency**: PaddleSeg provides multi-process asynchronous I/O, multi-card parallel training, evaluation and other acceleration strategies, combined with the memory optimization function of the PaddlePaddle, which can greatly reduce the training overhead of the segmentation model, all this allowing developers to lower cost and more efficiently train image segmentation model.

## Model Zoo

|Model\Backbone|ResNet50|ResNet101|HRNetw18|HRNetw48|
|-|-|-|-|-|
|[ANN](./configs/ann)|✔|✔|||
|[BiSeNetv2](./configs/bisenet)|-|-|-|-|
|[DANet](./configs/danet)|✔|✔|||
|[Deeplabv3](./configs/deeplabv3)|✔|✔|||
|[Deeplabv3P](./configs/deeplabv3p)|✔|✔|||
|[Fast-SCNN](./configs/fastscnn)|-|-|-|-|
|[FCN](./configs/fcn)|||✔|✔|
|[GCNet](./configs/gcnet)|✔|✔|||
|[GSCNN](./configs/gscnn)|✔|✔|||
|[HarDNet](./configs/hardnet)|-|-|-|-|
|[OCRNet](./configs/ocrnet/)|||✔|✔|
|[PSPNet](./configs/pspnet)|✔|✔|||
|[U-Net](./configs/unet)|-|-|-|-|
|[U<sup>2</sup>-Net](./configs/u2net)|-|-|-|-|
|[Att U-Net](./configs/attention_unet)|-|-|-|-|
|[U-Net++](./configs/unet_plusplus)|-|-|-|-|
|[U-Net3+](./configs/unet_3plus)|-|-|-|-|
|[DecoupledSegNet](./configs/decoupled_segnet)|✔|✔|||
|[EMANet](./configs/emanet)|✔|✔|-|-|
|[ISANet](./configs/isanet)|✔|✔|-|-|
|[DNLNet](./configs/dnlnet)|✔|✔|-|-|
|[SFNet](./configs/sfnet)|✔|-|-|-|
|[ShuffleNetV2](./configs/shufflenetv2)|-|-|-|-|

## Dataset
=======
单机单卡使用如下命令进行训练：
```
export CUDA_VISIBLE_DEVICES=0
python train.py --config benchmark/hrnet.yml --iters 2000 --log_iters 10 --fp16
```

单机多卡使用如下命令进行训练：
```
export CUDA_VISIBLE_DEVICES=0,1
python -m paddle.distributed.launch train.py --config benchmark/hrnet.yml --iters 2000 --log_iters 10 --fp16
# fleet开启多卡训练
fleetrun train.py --config benchmark/hrnet.yml --iters 2000 --log_iters 10 --fp16
```
>>>>>>> 36652c63

DeepLabv3+ 模型的配置文件为：
benchmark/deeplabv3p.yml

**注意**

* 动态图中batch_size设置为每卡的batch_size
* DeepLabv3+ 支持通过传入 **--data_format NHWC**进行‘NHWC’数据格式的训练。



## 静态图
数据集cityscapes 放置于legacy/dataset目录下

通过 **MODEL.FP16 True** 开启amp训练
单机单卡使用如下命令进行训练：
```
cd legacy
export CUDA_VISIBLE_DEVICES=0
python pdseg/train.py --cfg configs/hrnetw18_cityscapes_1024x512_215.yaml --use_gpu  --use_mpio --log_steps 10 BATCH_SIZE 2 SOLVER.NUM_EPOCHS 3 MODEL.FP16 True
```

单机多卡使用如下命令进行训练：
```
export CUDA_VISIBLE_DEVICES=0,1
fleetrun pdseg/train.py --cfg configs/hrnetw18_cityscapes_1024x512_215.yaml --use_gpu  --use_mpio --log_steps 10 BATCH_SIZE 4 SOLVER.NUM_EPOCHS 3 MODEL.FP16 True
```

deeplabv3p模型的配置文件为：
configs/deeplabv3p_resnet50_vd_cityscapes.yaml

**注意**
静态图中的BATCH_SIZE为总的batch size。

## 竞品
竞品为[mmsegmentation](https://github.com/open-mmlab/mmsegmentation)

对应竞品配置文件为：

configs/hrnet/fcn_hr18_512x1024_80k_cityscapes.py

configs/deeplabv3plus/deeplabv3plus_r50-d8_512x1024_80k_cityscapes.py

<<<<<<< HEAD
## Tutorials

* [Get Started](./docs/quick_start.md)
* [API Tutorial](https://aistudio.baidu.com/aistudio/projectdetail/1339458)
* [Data Preparation](./docs/data_prepare.md)
* [Training Configuration](./configs/)
* [Loss Usage](./docs/loss_usage.md)
* [API References](./docs/apis)
* [Add New Components](./docs/add_new_model.md)
* [Model Compression](./slim)
* [Model Deploy](./docs/model_export.md)

## Practical Cases

* [HumanSeg](./contrib/HumanSeg)
* [Cityscapes SOTA](./contrib/CityscapesSOTA)

## Feedbacks and Contact
* The dynamic version is still under development, if you find any issue or have an idea on new features, please don't hesitate to contact us via [GitHub Issues](https://github.com/PaddlePaddle/PaddleSeg/issues).
* PaddleSeg User Group (QQ): 1004738029 or 850378321 or 793114768

## Acknowledgement
* Thanks [jm12138](https://github.com/jm12138) for contributing U<sup>2</sup>-Net.
* Thanks [zjhellofss](https://github.com/zjhellofss) (Fu Shenshen) for contributing Attention U-Net, and Dice Loss.
* Thanks [liuguoyu666](https://github.com/liguoyu666), [geoyee](https://github.com/geoyee) for contributing U-Net++ and U-Net3+.
* Thanks [yazheng0307](https://github.com/yazheng0307) (LIU Zheng) for contributing quick-start document.

## Citation
If you find our project useful in your research, please consider citing:

```latex
@misc{liu2021paddleseg,
      title={PaddleSeg: A High-Efficient Development Toolkit for Image Segmentation},
      author={Yi Liu and Lutao Chu and Guowei Chen and Zewu Wu and Zeyu Chen and Baohua Lai and Yuying Hao},
      year={2021},
      eprint={2101.06175},
      archivePrefix={arXiv},
      primaryClass={cs.CV}
}

@misc{paddleseg2019,
    title={PaddleSeg, End-to-end image segmentation kit based on PaddlePaddle},
    author={PaddlePaddle Authors},
    howpublished = {\url{https://github.com/PaddlePaddle/PaddleSeg}},
    year={2019}
}
```
=======
相关执行方式请参考其官方仓库。
>>>>>>> 36652c63
<|MERGE_RESOLUTION|>--- conflicted
+++ resolved
@@ -5,7 +5,6 @@
 
 通过 **--fp16** 开启amp训练。
 
-<<<<<<< HEAD
 <img src="./docs/images/seg_news_icon.png" width="50"/> *[2021-02-26] PaddleSeg has released the v2.0 version, which supports the dynamic graph by default. The static-graph codes have been moved to [legacy](./legacy). See detailed [release notes](./docs/release_notes.md).*
 
 ![demo](./docs/images/cityscapes.gif)
@@ -49,21 +48,6 @@
 |[ShuffleNetV2](./configs/shufflenetv2)|-|-|-|-|
 
 ## Dataset
-=======
-单机单卡使用如下命令进行训练：
-```
-export CUDA_VISIBLE_DEVICES=0
-python train.py --config benchmark/hrnet.yml --iters 2000 --log_iters 10 --fp16
-```
-
-单机多卡使用如下命令进行训练：
-```
-export CUDA_VISIBLE_DEVICES=0,1
-python -m paddle.distributed.launch train.py --config benchmark/hrnet.yml --iters 2000 --log_iters 10 --fp16
-# fleet开启多卡训练
-fleetrun train.py --config benchmark/hrnet.yml --iters 2000 --log_iters 10 --fp16
-```
->>>>>>> 36652c63
 
 DeepLabv3+ 模型的配置文件为：
 benchmark/deeplabv3p.yml
@@ -105,9 +89,6 @@
 
 configs/hrnet/fcn_hr18_512x1024_80k_cityscapes.py
 
-configs/deeplabv3plus/deeplabv3plus_r50-d8_512x1024_80k_cityscapes.py
-
-<<<<<<< HEAD
 ## Tutorials
 
 * [Get Started](./docs/quick_start.md)
@@ -154,7 +135,4 @@
     howpublished = {\url{https://github.com/PaddlePaddle/PaddleSeg}},
     year={2019}
 }
-```
-=======
-相关执行方式请参考其官方仓库。
->>>>>>> 36652c63
+```