# Copyright (c) 2020 PaddlePaddle Authors. All Rights Reserved.
#
# Licensed under the Apache License, Version 2.0 (the "License");
# you may not use this file except in compliance with the License.
# You may obtain a copy of the License at
#
#    http://www.apache.org/licenses/LICENSE-2.0
#
# Unless required by applicable law or agreed to in writing, software
# distributed under the License is distributed on an "AS IS" BASIS,
# WITHOUT WARRANTIES OR CONDITIONS OF ANY KIND, either express or implied.
# See the License for the specific language governing permissions and
# limitations under the License.

import os

import numpy as np
import time
import paddle
import paddle.nn.functional as F

from paddleseg.utils import metrics, TimeAverager, calculate_eta, logger, progbar
from paddleseg.core import infer

np.set_printoptions(suppress=True)


def evaluate(model,
             eval_dataset,
             aug_eval=False,
             scales=1.0,
             flip_horizontal=False,
             flip_vertical=False,
             is_slide=False,
             stride=None,
             crop_size=None,
             precision='fp32',
             amp_level='O1',
             num_workers=0,
             print_detail=True,
             auc_roc=False):
    """
    Launch evalution.

    Args:
        model（nn.Layer): A sementic segmentation model.
        eval_dataset (paddle.io.Dataset): Used to read and process validation datasets.
        aug_eval (bool, optional): Whether to use mulit-scales and flip augment for evaluation. Default: False.
        scales (list|float, optional): Scales for augment. It is valid when `aug_eval` is True. Default: 1.0.
        flip_horizontal (bool, optional): Whether to use flip horizontally augment. It is valid when `aug_eval` is True. Default: True.
        flip_vertical (bool, optional): Whether to use flip vertically augment. It is valid when `aug_eval` is True. Default: False.
        is_slide (bool, optional): Whether to evaluate by sliding window. Default: False.
        stride (tuple|list, optional): The stride of sliding window, the first is width and the second is height.
            It should be provided when `is_slide` is True.
        crop_size (tuple|list, optional):  The crop size of sliding window, the first is width and the second is height.
            It should be provided when `is_slide` is True.
        precision (str, optional): Use AMP if precision='fp16'. If precision='fp32', the evaluation is normal.
        amp_level (str, optional): Auto mixed precision level. Accepted values are “O1” and “O2”: O1 represent mixed precision, the input data type of each operator will be casted by white_list and black_list; O2 represent Pure fp16, all operators parameters and input data will be casted to fp16, except operators in black_list, don’t support fp16 kernel and batchnorm. Default is O1(amp)
        num_workers (int, optional): Num workers for data loader. Default: 0.
        print_detail (bool, optional): Whether to print detailed information about the evaluation process. Default: True.
        auc_roc(bool, optional): whether add auc_roc metric

    Returns:
        float: The mIoU of validation datasets.
        float: The accuracy of validation datasets.
    """
    model.eval()
    nranks = paddle.distributed.ParallelEnv().nranks
    local_rank = paddle.distributed.ParallelEnv().local_rank
    if nranks > 1:
        # Initialize parallel environment if not done.
        if not paddle.distributed.parallel.parallel_helper._is_parallel_ctx_initialized(
        ):
            paddle.distributed.init_parallel_env()
    batch_sampler = paddle.io.DistributedBatchSampler(
        eval_dataset, batch_size=1, shuffle=False, drop_last=False)
    loader = paddle.io.DataLoader(
        eval_dataset,
        batch_sampler=batch_sampler,
        num_workers=num_workers,
        return_list=True, )

    total_iters = len(loader)
    intersect_area_all = paddle.zeros([1], dtype='int64')
    pred_area_all = paddle.zeros([1], dtype='int64')
    label_area_all = paddle.zeros([1], dtype='int64')
    logits_all = None
    label_all = None

    if print_detail:
        logger.info("Start evaluating (total_samples: {}, total_iters: {})...".
                    format(len(eval_dataset), total_iters))
    #TODO(chenguowei): fix log print error with multi-gpus
    progbar_val = progbar.Progbar(
        target=total_iters, verbose=1 if nranks < 2 else 2)
    reader_cost_averager = TimeAverager()
    batch_cost_averager = TimeAverager()
    batch_start = time.time()
    with paddle.no_grad():
        for iter, data in enumerate(loader):
            reader_cost_averager.record(time.time() - batch_start)
            label = data['label'].astype('int64')

            if aug_eval:
<<<<<<< HEAD
                pred, logits = infer.aug_inference(
                    model,
                    data['img'],
                    trans_info=data['trans_info'],
                    scales=scales,
                    flip_horizontal=flip_horizontal,
                    flip_vertical=flip_vertical,
                    is_slide=is_slide,
                    stride=stride,
                    crop_size=crop_size)
            else:
                pred, logits = infer.inference(
                    model,
                    data['img'],
                    trans_info=data['trans_info'],
                    is_slide=is_slide,
                    stride=stride,
                    crop_size=crop_size)
=======
                if precision == 'fp16':
                    with paddle.amp.auto_cast(
                            level=amp_level,
                            enable=True,
                            custom_white_list={
                                "elementwise_add", "batch_norm",
                                "sync_batch_norm"
                            },
                            custom_black_list={'bilinear_interp_v2'}):
                        pred, logits = infer.aug_inference(
                            model,
                            im,
                            ori_shape=ori_shape,
                            transforms=eval_dataset.transforms.transforms,
                            scales=scales,
                            flip_horizontal=flip_horizontal,
                            flip_vertical=flip_vertical,
                            is_slide=is_slide,
                            stride=stride,
                            crop_size=crop_size)
                else:
                    pred, logits = infer.aug_inference(
                        model,
                        im,
                        ori_shape=ori_shape,
                        transforms=eval_dataset.transforms.transforms,
                        scales=scales,
                        flip_horizontal=flip_horizontal,
                        flip_vertical=flip_vertical,
                        is_slide=is_slide,
                        stride=stride,
                        crop_size=crop_size)
            else:
                if precision == 'fp16':
                    with paddle.amp.auto_cast(
                            level=amp_level,
                            enable=True,
                            custom_white_list={
                                "elementwise_add", "batch_norm",
                                "sync_batch_norm"
                            },
                            custom_black_list={'bilinear_interp_v2'}):
                        pred, logits = infer.inference(
                            model,
                            im,
                            ori_shape=ori_shape,
                            transforms=eval_dataset.transforms.transforms,
                            is_slide=is_slide,
                            stride=stride,
                            crop_size=crop_size)
                else:
                    pred, logits = infer.inference(
                        model,
                        im,
                        ori_shape=ori_shape,
                        transforms=eval_dataset.transforms.transforms,
                        is_slide=is_slide,
                        stride=stride,
                        crop_size=crop_size)
>>>>>>> 6d5d838e

            intersect_area, pred_area, label_area = metrics.calculate_area(
                pred,
                label,
                eval_dataset.num_classes,
                ignore_index=eval_dataset.ignore_index)

            # Gather from all ranks
            if nranks > 1:
                intersect_area_list = []
                pred_area_list = []
                label_area_list = []
                paddle.distributed.all_gather(intersect_area_list,
                                              intersect_area)
                paddle.distributed.all_gather(pred_area_list, pred_area)
                paddle.distributed.all_gather(label_area_list, label_area)

                # Some image has been evaluated and should be eliminated in last iter
                if (iter + 1) * nranks > len(eval_dataset):
                    valid = len(eval_dataset) - iter * nranks
                    intersect_area_list = intersect_area_list[:valid]
                    pred_area_list = pred_area_list[:valid]
                    label_area_list = label_area_list[:valid]

                for i in range(len(intersect_area_list)):
                    intersect_area_all = intersect_area_all + intersect_area_list[
                        i]
                    pred_area_all = pred_area_all + pred_area_list[i]
                    label_area_all = label_area_all + label_area_list[i]
            else:
                intersect_area_all = intersect_area_all + intersect_area
                pred_area_all = pred_area_all + pred_area
                label_area_all = label_area_all + label_area

                if auc_roc:
                    logits = F.softmax(logits, axis=1)
                    if logits_all is None:
                        logits_all = logits.numpy()
                        label_all = label.numpy()
                    else:
                        logits_all = np.concatenate(
                            [logits_all, logits.numpy()])  # (KN, C, H, W)
                        label_all = np.concatenate([label_all, label.numpy()])

            batch_cost_averager.record(
                time.time() - batch_start, num_samples=len(label))
            batch_cost = batch_cost_averager.get_average()
            reader_cost = reader_cost_averager.get_average()

            if local_rank == 0 and print_detail:
                progbar_val.update(iter + 1, [('batch_cost', batch_cost),
                                              ('reader cost', reader_cost)])
            reader_cost_averager.reset()
            batch_cost_averager.reset()
            batch_start = time.time()

    metrics_input = (intersect_area_all, pred_area_all, label_area_all)
    class_iou, miou = metrics.mean_iou(*metrics_input)
    acc, class_precision, class_recall = metrics.class_measurement(
        *metrics_input)
    kappa = metrics.kappa(*metrics_input)
    class_dice, mdice = metrics.dice(*metrics_input)

    if auc_roc:
        auc_roc = metrics.auc_roc(
            logits_all, label_all, num_classes=eval_dataset.num_classes)
        auc_infor = ' Auc_roc: {:.4f}'.format(auc_roc)

    if print_detail:
        infor = "[EVAL] #Images: {} mIoU: {:.4f} Acc: {:.4f} Kappa: {:.4f} Dice: {:.4f}".format(
            len(eval_dataset), miou, acc, kappa, mdice)
        infor = infor + auc_infor if auc_roc else infor
        logger.info(infor)
        logger.info("[EVAL] Class IoU: \n" + str(np.round(class_iou, 4)))
        logger.info("[EVAL] Class Precision: \n" + str(
            np.round(class_precision, 4)))
        logger.info("[EVAL] Class Recall: \n" + str(np.round(class_recall, 4)))
    return miou, acc, class_iou, class_precision, kappa<|MERGE_RESOLUTION|>--- conflicted
+++ resolved
@@ -102,26 +102,6 @@
             label = data['label'].astype('int64')
 
             if aug_eval:
-<<<<<<< HEAD
-                pred, logits = infer.aug_inference(
-                    model,
-                    data['img'],
-                    trans_info=data['trans_info'],
-                    scales=scales,
-                    flip_horizontal=flip_horizontal,
-                    flip_vertical=flip_vertical,
-                    is_slide=is_slide,
-                    stride=stride,
-                    crop_size=crop_size)
-            else:
-                pred, logits = infer.inference(
-                    model,
-                    data['img'],
-                    trans_info=data['trans_info'],
-                    is_slide=is_slide,
-                    stride=stride,
-                    crop_size=crop_size)
-=======
                 if precision == 'fp16':
                     with paddle.amp.auto_cast(
                             level=amp_level,
@@ -133,9 +113,8 @@
                             custom_black_list={'bilinear_interp_v2'}):
                         pred, logits = infer.aug_inference(
                             model,
-                            im,
-                            ori_shape=ori_shape,
-                            transforms=eval_dataset.transforms.transforms,
+                            data['img'],
+                            trans_info=data['trans_info'],
                             scales=scales,
                             flip_horizontal=flip_horizontal,
                             flip_vertical=flip_vertical,
@@ -145,9 +124,8 @@
                 else:
                     pred, logits = infer.aug_inference(
                         model,
-                        im,
-                        ori_shape=ori_shape,
-                        transforms=eval_dataset.transforms.transforms,
+                        data['img'],
+                        trans_info=data['trans_info'],
                         scales=scales,
                         flip_horizontal=flip_horizontal,
                         flip_vertical=flip_vertical,
@@ -166,22 +144,19 @@
                             custom_black_list={'bilinear_interp_v2'}):
                         pred, logits = infer.inference(
                             model,
-                            im,
-                            ori_shape=ori_shape,
-                            transforms=eval_dataset.transforms.transforms,
+                            data['img'],
+                            trans_info=data['trans_info'],
                             is_slide=is_slide,
                             stride=stride,
                             crop_size=crop_size)
                 else:
                     pred, logits = infer.inference(
                         model,
-                        im,
-                        ori_shape=ori_shape,
-                        transforms=eval_dataset.transforms.transforms,
+                        data['img'],
+                        trans_info=data['trans_info'],
                         is_slide=is_slide,
                         stride=stride,
                         crop_size=crop_size)
->>>>>>> 6d5d838e
 
             intersect_area, pred_area, label_area = metrics.calculate_area(
                 pred,
