--- conflicted
+++ resolved
@@ -26,15 +26,11 @@
     intTypeList = [paddle.int8, paddle.int16, paddle.int32, paddle.int64]
     dtype = pred.dtype
     for item in trans_info[::-1]:
-<<<<<<< HEAD
-        if item[0][0] == 'resize':
-=======
         if isinstance(item[0], list):
             trans_mode = item[0][0]
         else:
             trans_mode = item[0]
         if trans_mode == 'resize':
->>>>>>> 75184da4
             h, w = item[1][0], item[1][1]
             if paddle.get_device() == 'cpu' and dtype in intTypeList:
                 pred = paddle.cast(pred, 'float32')
@@ -42,11 +38,7 @@
                 pred = paddle.cast(pred, dtype)
             else:
                 pred = F.interpolate(pred, (h, w), mode=mode)
-<<<<<<< HEAD
-        elif item[0][0] == 'padding':
-=======
         elif trans_mode == 'padding':
->>>>>>> 75184da4
             h, w = item[1][0], item[1][1]
             pred = pred[:, :, 0:h, 0:w]
         else:
