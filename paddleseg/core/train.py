# Copyright (c) 2020 PaddlePaddle Authors. All Rights Reserved.
#
# Licensed under the Apache License, Version 2.0 (the "License");
# you may not use this file except in compliance with the License.
# You may obtain a copy of the License at
#
#    http://www.apache.org/licenses/LICENSE-2.0
#
# Unless required by applicable law or agreed to in writing, software
# distributed under the License is distributed on an "AS IS" BASIS,
# WITHOUT WARRANTIES OR CONDITIONS OF ANY KIND, either express or implied.
# See the License for the specific language governing permissions and
# limitations under the License.

import os
import time
from collections import deque
import shutil

import paddle
import paddle.nn.functional as F

from paddleseg.utils import (TimeAverager, calculate_eta, resume, logger,
                             worker_init_fn, train_profiler, op_flops_funs)
from paddleseg.core.val import evaluate


def check_logits_losses(logits_list, losses):
    len_logits = len(logits_list)
    len_losses = len(losses['types'])
    if len_logits != len_losses:
        raise RuntimeError(
            'The length of logits_list should equal to the types of loss config: {} != {}.'
            .format(len_logits, len_losses))


def loss_computation(logits_list, labels, losses, edges=None):
    check_logits_losses(logits_list, losses)
    loss_list = []
    for i in range(len(logits_list)):
        logits = logits_list[i]
        loss_i = losses['types'][i]
        coef_i = losses['coef'][i]

        if loss_i.__class__.__name__ in ('BCELoss', 'FocalLoss'
                                         ) and loss_i.edge_label:
            # If use edges as labels According to loss type.
            loss_list.append(coef_i * loss_i(logits, edges))
        elif loss_i.__class__.__name__ == 'MixedLoss':
            mixed_loss_list = loss_i(logits, labels)
            for mixed_loss in mixed_loss_list:
                loss_list.append(coef_i * mixed_loss)
        elif loss_i.__class__.__name__ in ("KLLoss", ):
            loss_list.append(coef_i *
                             loss_i(logits_list[0], logits_list[1].detach()))
        else:
            loss_list.append(coef_i * loss_i(logits, labels))
    return loss_list


def train(model,
          train_dataset,
          val_dataset=None,
          optimizer=None,
          save_dir='output',
          iters=10000,
          batch_size=2,
          resume_model=None,
          save_interval=1000,
          log_iters=10,
          num_workers=0,
          use_vdl=False,
          losses=None,
          keep_checkpoint_max=5,
          test_config=None,
          precision='fp32',
          profiler_options=None,
          to_static_training=False):
    """
    Launch training.

    Args:
        model（nn.Layer): A sementic segmentation model.
        train_dataset (paddle.io.Dataset): Used to read and process training datasets.
        val_dataset (paddle.io.Dataset, optional): Used to read and process validation datasets.
        optimizer (paddle.optimizer.Optimizer): The optimizer.
        save_dir (str, optional): The directory for saving the model snapshot. Default: 'output'.
        iters (int, optional): How may iters to train the model. Defualt: 10000.
        batch_size (int, optional): Mini batch size of one gpu or cpu. Default: 2.
        resume_model (str, optional): The path of resume model.
        save_interval (int, optional): How many iters to save a model snapshot once during training. Default: 1000.
        log_iters (int, optional): Display logging information at every log_iters. Default: 10.
        num_workers (int, optional): Num workers for data loader. Default: 0.
        use_vdl (bool, optional): Whether to record the data to VisualDL during training. Default: False.
        losses (dict, optional): A dict including 'types' and 'coef'. The length of coef should equal to 1 or len(losses['types']).
            The 'types' item is a list of object of paddleseg.models.losses while the 'coef' item is a list of the relevant coefficient.
        keep_checkpoint_max (int, optional): Maximum number of checkpoints to save. Default: 5.
        test_config(dict, optional): Evaluation config.
        precision (str, optional): Use AMP if precision='fp16'. If precision='fp32', the training is normal.
        profiler_options (str, optional): The option of train profiler.
        to_static_training (bool, optional): Whether to use @to_static for training.
    """
    model.train()
    nranks = paddle.distributed.ParallelEnv().nranks
    local_rank = paddle.distributed.ParallelEnv().local_rank

    start_iter = 0
    if resume_model is not None:
        start_iter = resume(model, optimizer, resume_model)

    if not os.path.isdir(save_dir):
        if os.path.exists(save_dir):
            os.remove(save_dir)
        os.makedirs(save_dir)

    if nranks > 1:
        paddle.distributed.fleet.init(is_collective=True)
        optimizer = paddle.distributed.fleet.distributed_optimizer(
            optimizer)  # The return is Fleet object
        ddp_model = paddle.distributed.fleet.distributed_model(model)

    batch_sampler = paddle.io.DistributedBatchSampler(train_dataset,
                                                      batch_size=batch_size,
                                                      shuffle=True,
                                                      drop_last=True)

    loader = paddle.io.DataLoader(
        train_dataset,
        batch_sampler=batch_sampler,
        num_workers=num_workers,
        return_list=True,
        worker_init_fn=worker_init_fn, )

    # use amp
    if precision == 'fp16':
        logger.info('use amp to train')
        scaler = paddle.amp.GradScaler(init_loss_scaling=1024)

    if use_vdl:
        from visualdl import LogWriter
        log_writer = LogWriter(save_dir)

    if to_static_training:
        model = paddle.jit.to_static(model)
        logger.info("Successfully to apply @to_static")

    avg_loss = 0.0
    avg_loss_list = []
    iters_per_epoch = len(batch_sampler)
    best_mean_iou = -1.0
    best_model_iter = -1
    reader_cost_averager = TimeAverager()
    batch_cost_averager = TimeAverager()
    save_models = deque()
    batch_start = time.time()

    iter = start_iter
    while iter < iters:
        for data in loader:
            iter += 1
            if iter > iters:
                version = paddle.__version__
                if version == '2.1.2':
                    continue
                else:
                    break
            reader_cost_averager.record(time.time() - batch_start)
            images = data[0]
            labels = data[1].astype('int64')
            edges = None
            if len(data) == 3:
                edges = data[2].astype('int64')
            if hasattr(model, 'data_format') and model.data_format == 'NHWC':
                images = images.transpose((0, 2, 3, 1))

            if precision == 'fp16':
                with paddle.amp.auto_cast(
                        enable=True,
                        custom_white_list={
                            "elementwise_add", "batch_norm", "sync_batch_norm"
                        },
                        custom_black_list={'bilinear_interp_v2'}):
                    if nranks > 1:
                        logits_list = ddp_model(images)
                    else:
                        logits_list = model(images)
                    loss_list = loss_computation(logits_list=logits_list,
                                                 labels=labels,
                                                 losses=losses,
                                                 edges=edges)
                    loss = sum(loss_list)

                scaled = scaler.scale(loss)  # scale the loss
                scaled.backward()  # do backward
                if isinstance(optimizer, paddle.distributed.fleet.Fleet):
                    scaler.minimize(optimizer.user_defined_optimizer, scaled)
                else:
                    scaler.minimize(optimizer, scaled)  # update parameters
            else:
                if nranks > 1:
                    logits_list = ddp_model(images)
                else:
                    logits_list = model(images)
                loss_list = loss_computation(logits_list=logits_list,
                                             labels=labels,
                                             losses=losses,
                                             edges=edges)
                loss = sum(loss_list)
                loss.backward()
                # if the optimizer is ReduceOnPlateau, the loss is the one which has been pass into step.
                if isinstance(optimizer, paddle.optimizer.lr.ReduceOnPlateau):
                    optimizer.step(loss)
                else:
                    optimizer.step()

            lr = optimizer.get_lr()

            # update lr
            if isinstance(optimizer, paddle.distributed.fleet.Fleet):
                lr_sche = optimizer.user_defined_optimizer._learning_rate
            else:
                lr_sche = optimizer._learning_rate
            if isinstance(lr_sche, paddle.optimizer.lr.LRScheduler):
                lr_sche.step()

            train_profiler.add_profiler_step(profiler_options)

            model.clear_gradients()
            avg_loss += loss.numpy()[0]
            if not avg_loss_list:
                avg_loss_list = [l.numpy() for l in loss_list]
            else:
                for i in range(len(loss_list)):
                    avg_loss_list[i] += loss_list[i].numpy()
            batch_cost_averager.record(time.time() - batch_start,
                                       num_samples=batch_size)

            if (iter) % log_iters == 0 and local_rank == 0:
                avg_loss /= log_iters
                avg_loss_list = [l[0] / log_iters for l in avg_loss_list]
                remain_iters = iters - iter
                avg_train_batch_cost = batch_cost_averager.get_average()
                avg_train_reader_cost = reader_cost_averager.get_average()
                eta = calculate_eta(remain_iters, avg_train_batch_cost)
                logger.info(
                    "[TRAIN] epoch: {}, iter: {}/{}, loss: {:.4f}, lr: {:.6f}, batch_cost: {:.4f}, reader_cost: {:.5f}, ips: {:.4f} samples/sec | ETA {}"
                    .format((iter - 1
                             ) // iters_per_epoch + 1, iter, iters, avg_loss,
                            lr, avg_train_batch_cost, avg_train_reader_cost,
                            batch_cost_averager.get_ips_average(), eta))
                if use_vdl:
                    log_writer.add_scalar('Train/loss', avg_loss, iter)
                    # Record all losses if there are more than 2 losses.
                    if len(avg_loss_list) > 1:
                        avg_loss_dict = {}
                        for i, value in enumerate(avg_loss_list):
                            avg_loss_dict['loss_' + str(i)] = value
                        for key, value in avg_loss_dict.items():
                            log_tag = 'Train/' + key
                            log_writer.add_scalar(log_tag, value, iter)

                    log_writer.add_scalar('Train/lr', lr, iter)
                    log_writer.add_scalar('Train/batch_cost',
                                          avg_train_batch_cost, iter)
                    log_writer.add_scalar('Train/reader_cost',
                                          avg_train_reader_cost, iter)
                avg_loss = 0.0
                avg_loss_list = []
                reader_cost_averager.reset()
                batch_cost_averager.reset()

<<<<<<< HEAD
            if (iter % save_interval == 0 or iter == iters) and (val_dataset
                                                                 is not None):
=======
            if (iter % save_interval == 0 or
                    iter == iters) and (val_dataset is not None):
>>>>>>> f74fb1e1
                num_workers = 1 if num_workers > 0 else 0

                if test_config is None:
                    test_config = {}

                mean_iou, acc, _, _, _ = evaluate(model,
                                                  val_dataset,
                                                  num_workers=num_workers,
                                                  **test_config)

                model.train()

            if (iter % save_interval == 0 or iter == iters) and local_rank == 0:
                current_save_dir = os.path.join(save_dir,
                                                "iter_{}".format(iter))
                if not os.path.isdir(current_save_dir):
                    os.makedirs(current_save_dir)
                paddle.save(model.state_dict(),
                            os.path.join(current_save_dir, 'model.pdparams'))
                paddle.save(optimizer.state_dict(),
                            os.path.join(current_save_dir, 'model.pdopt'))
                save_models.append(current_save_dir)
                if len(save_models) > keep_checkpoint_max > 0:
                    model_to_remove = save_models.popleft()
                    shutil.rmtree(model_to_remove)

                if val_dataset is not None:
                    if mean_iou > best_mean_iou:
                        best_mean_iou = mean_iou
                        best_model_iter = iter
                        best_model_dir = os.path.join(save_dir, "best_model")
                        paddle.save(
                            model.state_dict(),
                            os.path.join(best_model_dir, 'model.pdparams'))
                    logger.info(
                        '[EVAL] The model with the best validation mIoU ({:.4f}) was saved at iter {}.'
                        .format(best_mean_iou, best_model_iter))

                    if use_vdl:
                        log_writer.add_scalar('Evaluate/mIoU', mean_iou, iter)
                        log_writer.add_scalar('Evaluate/Acc', acc, iter)
            batch_start = time.time()

    # Calculate flops.
    if local_rank == 0:
        _, c, h, w = images.shape
        _ = paddle.flops(
            model, [1, c, h, w],
            custom_ops={paddle.nn.SyncBatchNorm: op_flops_funs.count_syncbn})

    # Sleep for half a second to let dataloader release resources.
    time.sleep(0.5)
    if use_vdl:
        log_writer.close()<|MERGE_RESOLUTION|>--- conflicted
+++ resolved
@@ -119,10 +119,8 @@
             optimizer)  # The return is Fleet object
         ddp_model = paddle.distributed.fleet.distributed_model(model)
 
-    batch_sampler = paddle.io.DistributedBatchSampler(train_dataset,
-                                                      batch_size=batch_size,
-                                                      shuffle=True,
-                                                      drop_last=True)
+    batch_sampler = paddle.io.DistributedBatchSampler(
+        train_dataset, batch_size=batch_size, shuffle=True, drop_last=True)
 
     loader = paddle.io.DataLoader(
         train_dataset,
@@ -184,10 +182,11 @@
                         logits_list = ddp_model(images)
                     else:
                         logits_list = model(images)
-                    loss_list = loss_computation(logits_list=logits_list,
-                                                 labels=labels,
-                                                 losses=losses,
-                                                 edges=edges)
+                    loss_list = loss_computation(
+                        logits_list=logits_list,
+                        labels=labels,
+                        losses=losses,
+                        edges=edges)
                     loss = sum(loss_list)
 
                 scaled = scaler.scale(loss)  # scale the loss
@@ -201,10 +200,11 @@
                     logits_list = ddp_model(images)
                 else:
                     logits_list = model(images)
-                loss_list = loss_computation(logits_list=logits_list,
-                                             labels=labels,
-                                             losses=losses,
-                                             edges=edges)
+                loss_list = loss_computation(
+                    logits_list=logits_list,
+                    labels=labels,
+                    losses=losses,
+                    edges=edges)
                 loss = sum(loss_list)
                 loss.backward()
                 # if the optimizer is ReduceOnPlateau, the loss is the one which has been pass into step.
@@ -232,8 +232,8 @@
             else:
                 for i in range(len(loss_list)):
                     avg_loss_list[i] += loss_list[i].numpy()
-            batch_cost_averager.record(time.time() - batch_start,
-                                       num_samples=batch_size)
+            batch_cost_averager.record(
+                time.time() - batch_start, num_samples=batch_size)
 
             if (iter) % log_iters == 0 and local_rank == 0:
                 avg_loss /= log_iters
@@ -269,22 +269,15 @@
                 reader_cost_averager.reset()
                 batch_cost_averager.reset()
 
-<<<<<<< HEAD
-            if (iter % save_interval == 0 or iter == iters) and (val_dataset
-                                                                 is not None):
-=======
             if (iter % save_interval == 0 or
                     iter == iters) and (val_dataset is not None):
->>>>>>> f74fb1e1
                 num_workers = 1 if num_workers > 0 else 0
 
                 if test_config is None:
                     test_config = {}
 
-                mean_iou, acc, _, _, _ = evaluate(model,
-                                                  val_dataset,
-                                                  num_workers=num_workers,
-                                                  **test_config)
+                mean_iou, acc, _, _, _ = evaluate(
+                    model, val_dataset, num_workers=num_workers, **test_config)
 
                 model.train()
 
