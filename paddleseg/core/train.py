# Copyright (c) 2020 PaddlePaddle Authors. All Rights Reserved.
#
# Licensed under the Apache License, Version 2.0 (the "License");
# you may not use this file except in compliance with the License.
# You may obtain a copy of the License at
#
#    http://www.apache.org/licenses/LICENSE-2.0
#
# Unless required by applicable law or agreed to in writing, software
# distributed under the License is distributed on an "AS IS" BASIS,
# WITHOUT WARRANTIES OR CONDITIONS OF ANY KIND, either express or implied.
# See the License for the specific language governing permissions and
# limitations under the License.

import os
import time
from collections import deque
import shutil

import paddle
import paddle.nn.functional as F

from paddleseg.utils import (TimeAverager, calculate_eta, resume, logger,
                             worker_init_fn, train_profiler, op_flops_funs)
from paddleseg.core.val import evaluate


def check_logits_losses(logits_list, losses):
    len_logits = len(logits_list)
    len_losses = len(losses['types'])
    if len_logits != len_losses:
        raise RuntimeError(
            'The length of logits_list should equal to the types of loss config: {} != {}.'
            .format(len_logits, len_losses))


def loss_computation(logits_list, label_dict, losses):
    check_logits_losses(logits_list, losses)
    loss_list = []
    for i in range(len(logits_list)):
        logits = logits_list[i]
        loss_i = losses['types'][i]
        coef_i = losses['coef'][i]

<<<<<<< HEAD
        if loss_i.__class__.__name__ == 'MixedLoss':
            mixed_loss_list = loss_i(logits, labels)
=======
        if loss_i.__class__.__name__ in ('BCELoss',
                                         'FocalLoss') and loss_i.edge_label:
            # If use edges as labels According to loss type.
            loss_list.append(coef_i * loss_i(logits, label_dict['edge']))
        elif loss_i.__class__.__name__ == 'MixedLoss':
            mixed_loss_list = loss_i(logits, label_dict['label'])
>>>>>>> f9577a8b
            for mixed_loss in mixed_loss_list:
                loss_list.append(coef_i * mixed_loss)
        elif loss_i.__class__.__name__ in ("KLLoss", ):
            loss_list.append(coef_i *
                             loss_i(logits_list[0], logits_list[1].detach()))
        else:
            loss_list.append(coef_i * loss_i(logits, label_dict['label']))
    return loss_list


def train(model,
          train_dataset,
          val_dataset=None,
          optimizer=None,
          save_dir='output',
          iters=10000,
          batch_size=2,
          resume_model=None,
          save_interval=1000,
          log_iters=10,
          num_workers=0,
          use_vdl=False,
          losses=None,
          keep_checkpoint_max=5,
          test_config=None,
          precision='fp32',
          profiler_options=None,
          to_static_training=False):
    """
    Launch training.

    Args:
        model（nn.Layer): A sementic segmentation model.
        train_dataset (paddle.io.Dataset): Used to read and process training datasets.
        val_dataset (paddle.io.Dataset, optional): Used to read and process validation datasets.
        optimizer (paddle.optimizer.Optimizer): The optimizer.
        save_dir (str, optional): The directory for saving the model snapshot. Default: 'output'.
        iters (int, optional): How may iters to train the model. Defualt: 10000.
        batch_size (int, optional): Mini batch size of one gpu or cpu. Default: 2.
        resume_model (str, optional): The path of resume model.
        save_interval (int, optional): How many iters to save a model snapshot once during training. Default: 1000.
        log_iters (int, optional): Display logging information at every log_iters. Default: 10.
        num_workers (int, optional): Num workers for data loader. Default: 0.
        use_vdl (bool, optional): Whether to record the data to VisualDL during training. Default: False.
        losses (dict, optional): A dict including 'types' and 'coef'. The length of coef should equal to 1 or len(losses['types']).
            The 'types' item is a list of object of paddleseg.models.losses while the 'coef' item is a list of the relevant coefficient.
        keep_checkpoint_max (int, optional): Maximum number of checkpoints to save. Default: 5.
        test_config(dict, optional): Evaluation config.
        precision (str, optional): Use AMP if precision='fp16'. If precision='fp32', the training is normal.
        profiler_options (str, optional): The option of train profiler.
        to_static_training (bool, optional): Whether to use @to_static for training.
    """
    model.train()
    nranks = paddle.distributed.ParallelEnv().nranks
    local_rank = paddle.distributed.ParallelEnv().local_rank

    start_iter = 0
    if resume_model is not None:
        start_iter = resume(model, optimizer, resume_model)

    if not os.path.isdir(save_dir):
        if os.path.exists(save_dir):
            os.remove(save_dir)
        os.makedirs(save_dir)

    if nranks > 1:
        paddle.distributed.fleet.init(is_collective=True)
        optimizer = paddle.distributed.fleet.distributed_optimizer(
            optimizer)  # The return is Fleet object
        ddp_model = paddle.distributed.fleet.distributed_model(model)

    batch_sampler = paddle.io.DistributedBatchSampler(
        train_dataset, batch_size=batch_size, shuffle=True, drop_last=True)

    loader = paddle.io.DataLoader(
        train_dataset,
        batch_sampler=batch_sampler,
        num_workers=num_workers,
        return_list=True,
        worker_init_fn=worker_init_fn, )

    # use amp
    if precision == 'fp16':
        logger.info('use amp to train')
        scaler = paddle.amp.GradScaler(init_loss_scaling=1024)

    if use_vdl:
        from visualdl import LogWriter
        log_writer = LogWriter(save_dir)

    if to_static_training:
        model = paddle.jit.to_static(model)
        logger.info("Successfully to apply @to_static")

    avg_loss = 0.0
    avg_loss_list = []
    iters_per_epoch = len(batch_sampler)
    best_mean_iou = -1.0
    best_model_iter = -1
    reader_cost_averager = TimeAverager()
    batch_cost_averager = TimeAverager()
    save_models = deque()
    batch_start = time.time()

    iter = start_iter
    while iter < iters:
        for data in loader:
            iter += 1
            if iter > iters:
                version = paddle.__version__
                if version == '2.1.2':
                    continue
                else:
                    break
            reader_cost_averager.record(time.time() - batch_start)
            images = data['img']
            labels = data['label'].astype('int64')
            edges = None
            if 'edge' in data.keys():
                edges = data['edge'].astype('int64')
            if hasattr(model, 'data_format') and model.data_format == 'NHWC':
                images = images.transpose((0, 2, 3, 1))

            if precision == 'fp16':
                with paddle.amp.auto_cast(
                        enable=True,
                        custom_white_list={
                            "elementwise_add", "batch_norm", "sync_batch_norm"
                        },
                        custom_black_list={'bilinear_interp_v2'}):
                    if nranks > 1:
                        logits_list = ddp_model(images)
                    else:
                        logits_list = model(images)
                    loss_list = loss_computation(
                        logits_list=logits_list, label_dict=data, losses=losses)
                    loss = sum(loss_list)

                scaled = scaler.scale(loss)  # scale the loss
                scaled.backward()  # do backward
                if isinstance(optimizer, paddle.distributed.fleet.Fleet):
                    scaler.minimize(optimizer.user_defined_optimizer, scaled)
                else:
                    scaler.minimize(optimizer, scaled)  # update parameters
            else:
                if nranks > 1:
                    logits_list = ddp_model(images)
                else:
                    logits_list = model(images)
                loss_list = loss_computation(
                    logits_list=logits_list, label_dict=data, losses=losses)
                loss = sum(loss_list)
                loss.backward()
                # if the optimizer is ReduceOnPlateau, the loss is the one which has been pass into step.
                if isinstance(optimizer, paddle.optimizer.lr.ReduceOnPlateau):
                    optimizer.step(loss)
                else:
                    optimizer.step()

            lr = optimizer.get_lr()

            # update lr
            if isinstance(optimizer, paddle.distributed.fleet.Fleet):
                lr_sche = optimizer.user_defined_optimizer._learning_rate
            else:
                lr_sche = optimizer._learning_rate
            if isinstance(lr_sche, paddle.optimizer.lr.LRScheduler):
                lr_sche.step()

            train_profiler.add_profiler_step(profiler_options)

            model.clear_gradients()
            avg_loss += loss.numpy()[0]
            if not avg_loss_list:
                avg_loss_list = [l.numpy() for l in loss_list]
            else:
                for i in range(len(loss_list)):
                    avg_loss_list[i] += loss_list[i].numpy()
            batch_cost_averager.record(
                time.time() - batch_start, num_samples=batch_size)

            if (iter) % log_iters == 0 and local_rank == 0:
                avg_loss /= log_iters
                avg_loss_list = [l[0] / log_iters for l in avg_loss_list]
                remain_iters = iters - iter
                avg_train_batch_cost = batch_cost_averager.get_average()
                avg_train_reader_cost = reader_cost_averager.get_average()
                eta = calculate_eta(remain_iters, avg_train_batch_cost)
                logger.info(
                    "[TRAIN] epoch: {}, iter: {}/{}, loss: {:.4f}, lr: {:.6f}, batch_cost: {:.4f}, reader_cost: {:.5f}, ips: {:.4f} samples/sec | ETA {}"
                    .format((iter - 1
                             ) // iters_per_epoch + 1, iter, iters, avg_loss,
                            lr, avg_train_batch_cost, avg_train_reader_cost,
                            batch_cost_averager.get_ips_average(), eta))
                if use_vdl:
                    log_writer.add_scalar('Train/loss', avg_loss, iter)
                    # Record all losses if there are more than 2 losses.
                    if len(avg_loss_list) > 1:
                        avg_loss_dict = {}
                        for i, value in enumerate(avg_loss_list):
                            avg_loss_dict['loss_' + str(i)] = value
                        for key, value in avg_loss_dict.items():
                            log_tag = 'Train/' + key
                            log_writer.add_scalar(log_tag, value, iter)

                    log_writer.add_scalar('Train/lr', lr, iter)
                    log_writer.add_scalar('Train/batch_cost',
                                          avg_train_batch_cost, iter)
                    log_writer.add_scalar('Train/reader_cost',
                                          avg_train_reader_cost, iter)
                avg_loss = 0.0
                avg_loss_list = []
                reader_cost_averager.reset()
                batch_cost_averager.reset()

            if (iter % save_interval == 0 or
                    iter == iters) and (val_dataset is not None):
                num_workers = 1 if num_workers > 0 else 0

                if test_config is None:
                    test_config = {}

                mean_iou, acc, _, _, _ = evaluate(
                    model, val_dataset, num_workers=num_workers, **test_config)

                model.train()

            if (iter % save_interval == 0 or iter == iters) and local_rank == 0:
                current_save_dir = os.path.join(save_dir,
                                                "iter_{}".format(iter))
                if not os.path.isdir(current_save_dir):
                    os.makedirs(current_save_dir)
                paddle.save(model.state_dict(),
                            os.path.join(current_save_dir, 'model.pdparams'))
                paddle.save(optimizer.state_dict(),
                            os.path.join(current_save_dir, 'model.pdopt'))
                save_models.append(current_save_dir)
                if len(save_models) > keep_checkpoint_max > 0:
                    model_to_remove = save_models.popleft()
                    shutil.rmtree(model_to_remove)

                if val_dataset is not None:
                    if mean_iou > best_mean_iou:
                        best_mean_iou = mean_iou
                        best_model_iter = iter
                        best_model_dir = os.path.join(save_dir, "best_model")
                        paddle.save(
                            model.state_dict(),
                            os.path.join(best_model_dir, 'model.pdparams'))
                    logger.info(
                        '[EVAL] The model with the best validation mIoU ({:.4f}) was saved at iter {}.'
                        .format(best_mean_iou, best_model_iter))

                    if use_vdl:
                        log_writer.add_scalar('Evaluate/mIoU', mean_iou, iter)
                        log_writer.add_scalar('Evaluate/Acc', acc, iter)
            batch_start = time.time()

    # Calculate flops.
    if local_rank == 0:
        _, c, h, w = images.shape
        _ = paddle.flops(
            model, [1, c, h, w],
            custom_ops={paddle.nn.SyncBatchNorm: op_flops_funs.count_syncbn})

    # Sleep for half a second to let dataloader release resources.
    time.sleep(0.5)
    if use_vdl:
        log_writer.close()<|MERGE_RESOLUTION|>--- conflicted
+++ resolved
@@ -41,18 +41,11 @@
         logits = logits_list[i]
         loss_i = losses['types'][i]
         coef_i = losses['coef'][i]
-
-<<<<<<< HEAD
-        if loss_i.__class__.__name__ == 'MixedLoss':
-            mixed_loss_list = loss_i(logits, labels)
-=======
-        if loss_i.__class__.__name__ in ('BCELoss',
-                                         'FocalLoss') and loss_i.edge_label:
-            # If use edges as labels According to loss type.
+        if loss_i.__class__.__name__ in ('BCELoss', ) and loss_i.edge_label:
+            # Use edges as labels According to loss type.
             loss_list.append(coef_i * loss_i(logits, label_dict['edge']))
         elif loss_i.__class__.__name__ == 'MixedLoss':
             mixed_loss_list = loss_i(logits, label_dict['label'])
->>>>>>> f9577a8b
             for mixed_loss in mixed_loss_list:
                 loss_list.append(coef_i * mixed_loss)
         elif loss_i.__class__.__name__ in ("KLLoss", ):
