--- conflicted
+++ resolved
@@ -61,11 +61,8 @@
           use_vdl=False,
           losses=None,
           keep_checkpoint_max=5,
-<<<<<<< HEAD
-          test_config=None):
-=======
+          test_config=None,
           fp16=False):
->>>>>>> 36652c63
     """
     Launch training.
 
@@ -85,11 +82,8 @@
         losses (dict, optional): A dict including 'types' and 'coef'. The length of coef should equal to 1 or len(losses['types']).
             The 'types' item is a list of object of paddleseg.models.losses while the 'coef' item is a list of the relevant coefficient.
         keep_checkpoint_max (int, optional): Maximum number of checkpoints to save. Default: 5.
-<<<<<<< HEAD
         test_config(dict, optional): Evaluation config.
-=======
         fp16 (bool, optional): Whther to use amp.
->>>>>>> 36652c63
     """
     model.train()
     nranks = paddle.distributed.ParallelEnv().nranks
@@ -160,12 +154,16 @@
             edges = None
             if len(data) == 3:
                 edges = data[2].astype('int64')
-            if model.data_format == 'NHWC':
+            if hasattr(model, 'data_format') and model.data_format == 'NHWC':
                 images = images.transpose((0, 2, 3, 1))
 
             if fp16:
                 with paddle.amp.auto_cast(
-                        enable=True, custom_white_list={"elementwise_add", "batch_norm", "sync_batch_norm"}, custom_black_list={'bilinear_interp_v2'}):
+                        enable=True,
+                        custom_white_list={
+                            "elementwise_add", "batch_norm", "sync_batch_norm"
+                        },
+                        custom_black_list={'bilinear_interp_v2'}):
                     if nranks > 1:
                         logits_list = ddp_model(images)
                     else:
