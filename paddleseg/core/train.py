--- conflicted
+++ resolved
@@ -51,13 +51,8 @@
             for mixed_loss in mixed_loss_list:
                 loss_list.append(coef_i * mixed_loss)
         elif loss_i.__class__.__name__ in ("KLLoss", ):
-<<<<<<< HEAD
-            loss_list.append(losses['coef'][i] *
+            loss_list.append(coef_i *
                              loss_i(logits_list[0], logits_list[1].detach()))
-=======
-            loss_list.append(
-                coef_i * loss_i(logits_list[0], logits_list[1].detach()))
->>>>>>> 50ba259c
         else:
             loss_list.append(coef_i * loss_i(logits, labels))
     return loss_list
