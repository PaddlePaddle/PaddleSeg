# Copyright (c) 2020 PaddlePaddle Authors. All Rights Reserved.
#
# Licensed under the Apache License, Version 2.0 (the "License");
# you may not use this file except in compliance with the License.
# You may obtain a copy of the License at
#
#    http://www.apache.org/licenses/LICENSE-2.0
#
# Unless required by applicable law or agreed to in writing, software
# distributed under the License is distributed on an "AS IS" BASIS,
# WITHOUT WARRANTIES OR CONDITIONS OF ANY KIND, either express or implied.
# See the License for the specific language governing permissions and
# limitations under the License.

import random
import math

import cv2
import numpy as np
from PIL import Image

from paddleseg.cvlibs import manager
from paddleseg.transforms import functional
from paddleseg.utils import logger


@manager.TRANSFORMS.add_component
class Compose:
    """
    Do transformation on input data with corresponding pre-processing and augmentation operations.
    The shape of input data to all operations is [height, width, channels].

    Args:
        transforms (list): A list contains data pre-processing or augmentation. Empty list means only reading images, no transformation.
        to_rgb (bool, optional): If converting image to RGB color space. Default: True.
        img_channels (int, optional): The image channels used to check the loaded image. Default: 3.

    Raises:
        TypeError: When 'transforms' is not a list.
        ValueError: when the length of 'transforms' is less than 1.
    """

    def __init__(self, transforms, to_rgb=True, img_channels=3):
        if not isinstance(transforms, list):
            raise TypeError('The transforms must be a list!')
        self.transforms = transforms
        self.to_rgb = to_rgb
        self.img_channels = img_channels
        self.read_flag = cv2.IMREAD_GRAYSCALE if img_channels == 1 else cv2.IMREAD_COLOR

    def __call__(self, data):
        """
        Args:
            data: A dict to deal with. It may include keys: 'img', 'label', 'trans_info' and 'gt_fields'.
                'trans_info' reserve the image shape informating. And the 'gt_fields' save the key need to transforms
                together with 'img'

        Returns: A dict after process。
        """
        if 'img' not in data.keys():
            raise ValueError("`data` must include `img` key.")
        if isinstance(data['img'], str):
            data['img'] = cv2.imread(data['img'],
                                     self.read_flag).astype('float32')
        if data['img'] is None:
            raise ValueError('Can\'t read The image file {}!'.format(data[
                'img']))
        if not isinstance(data['img'], np.ndarray):
            raise TypeError("Image type is not numpy.")

        img_channels = 1 if data['img'].ndim == 2 else data['img'].shape[2]
        if img_channels != self.img_channels:
            raise ValueError(
                'The img_channels ({}) is not equal to the channel of loaded image ({})'.
                format(self.img_channels, img_channels))
        if self.to_rgb and img_channels == 3:
            data['img'] = cv2.cvtColor(data['img'], cv2.COLOR_BGR2RGB)

        if 'label' in data.keys() and isinstance(data['label'], str):
            data['label'] = np.asarray(Image.open(data['label']))

        # the `trans_info` will save the process of image shape, and will be used in evaluation and prediction.
        if 'trans_info' not in data.keys():
            data['trans_info'] = []

        for op in self.transforms:
            data = op(data)

        if data['img'].ndim == 2:
            data['img'] = data['img'][..., np.newaxis]
        data['img'] = np.transpose(data['img'], (2, 0, 1))
        return data


@manager.TRANSFORMS.add_component
class RandomHorizontalFlip:
    """
    Flip an image horizontally with a certain probability.

    Args:
        prob (float, optional): A probability of horizontally flipping. Default: 0.5.
    """

    def __init__(self, prob=0.5):
        self.prob = prob

    def __call__(self, data):
        if random.random() < self.prob:
            data['img'] = functional.horizontal_flip(data['img'])
            for key in data.get('gt_fields', []):
                data[key] = functional.horizontal_flip(data[key])
        return data


@manager.TRANSFORMS.add_component
class RandomVerticalFlip:
    """
    Flip an image vertically with a certain probability.

    Args:
        prob (float, optional): A probability of vertical flipping. Default: 0.1.
    """

    def __init__(self, prob=0.1):
        self.prob = prob

    def __call__(self, data):
        if random.random() < self.prob:
            data['img'] = functional.vertical_flip(data['img'])
            for key in data.get('gt_fields', []):
                data[key] = functional.vertical_flip(data[key])
        return data


@manager.TRANSFORMS.add_component
class Resize:
    """
    Resize an image.

    Args:
        target_size (list|tuple, optional): The target size (w, h) of image. Default: (512, 512).
        keep_ratio (bool, optional): Whether to keep the same ratio for width and height in resizing.
            Default: False.
        size_divisor (int, optional): If size_divisor is not None, make the width and height be the times
            of size_divisor. Default: None.
        interp (str, optional): The interpolation mode of resize is consistent with opencv.
            ['NEAREST', 'LINEAR', 'CUBIC', 'AREA', 'LANCZOS4', 'RANDOM']. Note that when it is
            'RANDOM', a random interpolation mode would be specified. Default: "LINEAR".

    Raises:
        TypeError: When 'target_size' type is neither list nor tuple.
        ValueError: When "interp" is out of pre-defined methods ('NEAREST', 'LINEAR', 'CUBIC',
        'AREA', 'LANCZOS4', 'RANDOM').
    """

    # The interpolation mode
    interp_dict = {
        'NEAREST': cv2.INTER_NEAREST,
        'LINEAR': cv2.INTER_LINEAR,
        'CUBIC': cv2.INTER_CUBIC,
        'AREA': cv2.INTER_AREA,
        'LANCZOS4': cv2.INTER_LANCZOS4
    }

    def __init__(self,
                 target_size=(512, 512),
                 keep_ratio=False,
                 size_divisor=None,
                 interp='LINEAR'):
        if isinstance(target_size, list) or isinstance(target_size, tuple):
            if len(target_size) != 2:
                raise ValueError(
                    '`target_size` should include 2 elements, but it is {}'.
                    format(target_size))
        else:
            raise TypeError(
                "Type of `target_size` is invalid. It should be list or tuple, but it is {}"
                .format(type(target_size)))
        if not (interp == "RANDOM" or interp in self.interp_dict):
            raise ValueError("`interp` should be one of {}".format(
                self.interp_dict.keys()))
        if size_divisor is not None:
            assert isinstance(size_divisor,
                              int), "size_divisor should be None or int"

        self.target_size = target_size
        self.keep_ratio = keep_ratio
        self.size_divisor = size_divisor
        self.interp = interp

    def __call__(self, data):
        data['trans_info'].append(('resize', data['img'].shape[0:2]))
        if self.interp == "RANDOM":
            interp = random.choice(list(self.interp_dict.keys()))
        else:
            interp = self.interp

        target_size = self.target_size
        if self.keep_ratio:
            h, w = data['img'].shape[0:2]
            target_size, _ = functional.rescale_size((w, h), self.target_size)
        if self.size_divisor:
            target_size = [
                math.ceil(i / self.size_divisor) * self.size_divisor
                for i in target_size
            ]

        data['img'] = functional.resize(data['img'], target_size,
                                        self.interp_dict[interp])
        for key in data.get('gt_fields', []):
            data[key] = functional.resize(data[key], target_size,
                                          cv2.INTER_NEAREST)

        return data


@manager.TRANSFORMS.add_component
class ResizeByLong:
    """
    Resize the long side of an image to given size, and then scale the other side proportionally.

    Args:
        long_size (int): The target size of long side.
    """

    def __init__(self, long_size):
        self.long_size = long_size

    def __call__(self, data):
        data['trans_info'].append(('resize', data['img'].shape[0:2]))
        data['img'] = functional.resize_long(data['img'], self.long_size)
        for key in data.get('gt_fields', []):
            data[key] = functional.resize_long(data[key], self.long_size,
                                               cv2.INTER_NEAREST)

        return data


@manager.TRANSFORMS.add_component
class ResizeByShort:
    """
    Resize the short side of an image to given size, and then scale the other side proportionally.

    Args:
        short_size (int): The target size of short side.
    """

    def __init__(self, short_size):
        self.short_size = short_size

    def __call__(self, data):
        data['trans_info'].append(('resize', data['img'].shape[0:2]))
        data['img'] = functional.resize_short(data['img'], self.short_size)
        for key in data.get('gt_fields', []):
            data[key] = functional.resize_short(data[key], self.short_size,
                                                cv2.INTER_NEAREST)

        return data


@manager.TRANSFORMS.add_component
class LimitLong:
    """
    Limit the long edge of image.

    If the long edge is larger than max_long, resize the long edge
    to max_long, while scale the short edge proportionally.

    If the long edge is smaller than min_long, resize the long edge
    to min_long, while scale the short edge proportionally.

    Args:
        max_long (int, optional): If the long edge of image is larger than max_long,
            it will be resize to max_long. Default: None.
        min_long (int, optional): If the long edge of image is smaller than min_long,
            it will be resize to min_long. Default: None.
    """

    def __init__(self, max_long=None, min_long=None):
        if max_long is not None:
            if not isinstance(max_long, int):
                raise TypeError(
                    "Type of `max_long` is invalid. It should be int, but it is {}"
                    .format(type(max_long)))
        if min_long is not None:
            if not isinstance(min_long, int):
                raise TypeError(
                    "Type of `min_long` is invalid. It should be int, but it is {}"
                    .format(type(min_long)))
        if (max_long is not None) and (min_long is not None):
            if min_long > max_long:
                raise ValueError(
                    '`max_long should not smaller than min_long, but they are {} and {}'
                    .format(max_long, min_long))
        self.max_long = max_long
        self.min_long = min_long

    def __call__(self, data):
        data['trans_info'].append(('resize', data['img'].shape[0:2]))

        h, w = data['img'].shape[0], data['img'].shape[1]
        long_edge = max(h, w)
        target = long_edge
        if (self.max_long is not None) and (long_edge > self.max_long):
            target = self.max_long
        elif (self.min_long is not None) and (long_edge < self.min_long):
            target = self.min_long

        if target != long_edge:
            data['img'] = functional.resize_long(data['img'], target)
            for key in data.get('gt_fields', []):
                data[key] = functional.resize_long(data[key], target,
                                                   cv2.INTER_NEAREST)

        return data


@manager.TRANSFORMS.add_component
class ResizeRangeScaling:
    """
    Resize the long side of an image into a range, and then scale the other side proportionally.

    Args:
        min_value (int, optional): The minimum value of long side after resize. Default: 400.
        max_value (int, optional): The maximum value of long side after resize. Default: 600.
    """

    def __init__(self, min_value=400, max_value=600):
        if min_value > max_value:
            raise ValueError('min_value must be less than max_value, '
                             'but they are {} and {}.'.format(min_value,
                                                              max_value))
        self.min_value = min_value
        self.max_value = max_value

    def __call__(self, data):

        if self.min_value == self.max_value:
            random_size = self.max_value
        else:
            random_size = int(
                np.random.uniform(self.min_value, self.max_value) + 0.5)
        data['img'] = functional.resize_long(data['img'], random_size,
                                             cv2.INTER_LINEAR)
        for key in data.get('gt_fields', []):
            data[key] = functional.resize_long(data[key], random_size,
                                               cv2.INTER_NEAREST)

        return data


@manager.TRANSFORMS.add_component
class ResizeStepScaling:
    """
    Scale an image proportionally within a range.

    Args:
        min_scale_factor (float, optional): The minimum scale. Default: 0.75.
        max_scale_factor (float, optional): The maximum scale. Default: 1.25.
        scale_step_size (float, optional): The scale interval. Default: 0.25.

    Raises:
        ValueError: When min_scale_factor is smaller than max_scale_factor.
    """

    def __init__(self,
                 min_scale_factor=0.75,
                 max_scale_factor=1.25,
                 scale_step_size=0.25):
        if min_scale_factor > max_scale_factor:
            raise ValueError(
                'min_scale_factor must be less than max_scale_factor, '
                'but they are {} and {}.'.format(min_scale_factor,
                                                 max_scale_factor))
        self.min_scale_factor = min_scale_factor
        self.max_scale_factor = max_scale_factor
        self.scale_step_size = scale_step_size

    def __call__(self, data):

        if self.min_scale_factor == self.max_scale_factor:
            scale_factor = self.min_scale_factor

        elif self.scale_step_size == 0:
            scale_factor = np.random.uniform(self.min_scale_factor,
                                             self.max_scale_factor)

        else:
            num_steps = int((self.max_scale_factor - self.min_scale_factor) /
                            self.scale_step_size + 1)
            scale_factors = np.linspace(self.min_scale_factor,
                                        self.max_scale_factor,
                                        num_steps).tolist()
            np.random.shuffle(scale_factors)
            scale_factor = scale_factors[0]
        w = int(round(scale_factor * data['img'].shape[1]))
        h = int(round(scale_factor * data['img'].shape[0]))

        data['img'] = functional.resize(data['img'], (w, h), cv2.INTER_LINEAR)
        for key in data.get('gt_fields', []):
            data[key] = functional.resize(data[key], (w, h), cv2.INTER_NEAREST)

        return data


@manager.TRANSFORMS.add_component
class Normalize:
    """
    Normalize an image.

    Args:
        mean (list, optional): The mean value of a data set. Default: [0.5,].
        std (list, optional): The standard deviation of a data set. Default: [0.5,].

    Raises:
        ValueError: When mean/std is not list or any value in std is 0.
    """

    def __init__(self, mean=(0.5, ), std=(0.5, )):
        if not (isinstance(mean, (list, tuple)) and isinstance(std, (list, tuple))) \
            and (len(mean) not in [1, 3]) and (len(std) not in [1, 3]):
            raise ValueError(
                "{}: input type is invalid. It should be list or tuple with the lenght of 1 or 3".
                format(self))
        self.mean = np.array(mean)
        self.std = np.array(std)

        from functools import reduce
        if reduce(lambda x, y: x * y, self.std) == 0:
            raise ValueError('{}: std is invalid!'.format(self))

    def __call__(self, data):
        data['img'] = functional.normalize(data['img'], self.mean, self.std)
        return data


@manager.TRANSFORMS.add_component
class Padding:
    """
    Add bottom-right padding to a raw image or annotation image.

    Args:
        target_size (list|tuple): The target size after padding.
        im_padding_value (float, optional): The padding value of raw image.
            Default: 127.5.
        label_padding_value (int, optional): The padding value of annotation image. Default: 255.

    Raises:
        TypeError: When target_size is neither list nor tuple.
        ValueError: When the length of target_size is not 2.
    """

    def __init__(self,
                 target_size,
                 im_padding_value=127.5,
                 label_padding_value=255):
        if isinstance(target_size, list) or isinstance(target_size, tuple):
            if len(target_size) != 2:
                raise ValueError(
                    '`target_size` should include 2 elements, but it is {}'.
                    format(target_size))
        else:
            raise TypeError(
                "Type of target_size is invalid. It should be list or tuple, now is {}"
                .format(type(target_size)))
        self.target_size = target_size
        self.im_padding_value = im_padding_value
        self.label_padding_value = label_padding_value

    def __call__(self, data):
        data['trans_info'].append(('padding', data['img'].shape[0:2]))
        im_height, im_width = data['img'].shape[0], data['img'].shape[1]
        if isinstance(self.target_size, int):
            target_height = self.target_size
            target_width = self.target_size
        else:
            target_height = self.target_size[1]
            target_width = self.target_size[0]
        pad_height = target_height - im_height
        pad_width = target_width - im_width
        if pad_height < 0 or pad_width < 0:
            raise ValueError(
                'The size of image should be less than `target_size`, but the size of image ({}, {}) is larger than `target_size` ({}, {})'
                .format(im_width, im_height, target_width, target_height))
        else:
            img_channels = 1 if data['img'].ndim == 2 else data['img'].shape[2]
            data['img'] = cv2.copyMakeBorder(
                data['img'],
                0,
                pad_height,
                0,
                pad_width,
                cv2.BORDER_CONSTANT,
                value=(self.im_padding_value, ) * img_channels)
            for key in data.get('gt_fields', []):
                data[key] = cv2.copyMakeBorder(
                    data[key],
                    0,
                    pad_height,
                    0,
                    pad_width,
                    cv2.BORDER_CONSTANT,
                    value=self.label_padding_value)
        return data


@manager.TRANSFORMS.add_component
class PaddingByAspectRatio:
    """

    Args:
        aspect_ratio (int|float, optional): The aspect ratio = width / height. Default: 1.
        im_padding_value (float, optional): The padding value of raw image. Default: 127.5.
        label_padding_value (int, optional): The padding value of annotation image. Default: 255.
    """

    def __init__(self,
                 aspect_ratio=1,
                 im_padding_value=127.5,
                 label_padding_value=255):
        self.aspect_ratio = aspect_ratio
        self.im_padding_value = im_padding_value
        self.label_padding_value = label_padding_value

    def __call__(self, data):

        img_height = data['img'].shape[0]
        img_width = data['img'].shape[1]
        ratio = img_width / img_height
        if ratio == self.aspect_ratio:
            return data
        elif ratio > self.aspect_ratio:
            img_height = int(img_width / self.aspect_ratio)
        else:
            img_width = int(img_height * self.aspect_ratio)
        padding = Padding(
            (img_width, img_height),
            im_padding_value=self.im_padding_value,
            label_padding_value=self.label_padding_value)
        return padding(data)


@manager.TRANSFORMS.add_component
class RandomPaddingCrop:
    """
    Crop a sub-image from a raw image and annotation image randomly. If the target cropping size
    is larger than original image, then the bottom-right padding will be added.

    Args:
        crop_size (tuple, optional): The target cropping size. Default: (512, 512).
        im_padding_value (float, optional): The padding value of raw image. Default: 127.5.
        label_padding_value (int, optional): The padding value of annotation image. Default: 255.

    Raises:
        TypeError: When crop_size is neither list nor tuple.
        ValueError: When the length of crop_size is not 2.
    """

    def __init__(self,
                 crop_size=(512, 512),
                 im_padding_value=127.5,
                 label_padding_value=255):
        if isinstance(crop_size, list) or isinstance(crop_size, tuple):
            if len(crop_size) != 2:
                raise ValueError(
                    'Type of `crop_size` is list or tuple. It should include 2 elements, but it is {}'
                    .format(crop_size))
        else:
            raise TypeError(
                "The type of `crop_size` is invalid. It should be list or tuple, but it is {}"
                .format(type(crop_size)))
        self.crop_size = crop_size
        self.im_padding_value = im_padding_value
        self.label_padding_value = label_padding_value

    def __call__(self, data):

        if isinstance(self.crop_size, int):
            crop_width = self.crop_size
            crop_height = self.crop_size
        else:
            crop_width = self.crop_size[0]
            crop_height = self.crop_size[1]

        img_height = data['img'].shape[0]
        img_width = data['img'].shape[1]

        if img_height == crop_height and img_width == crop_width:
            return data
        else:
            pad_height = max(crop_height - img_height, 0)
            pad_width = max(crop_width - img_width, 0)
            img_channels = 1 if data['img'].ndim == 2 else data['img'].shape[2]
            if (pad_height > 0 or pad_width > 0):
                data['img'] = cv2.copyMakeBorder(
                    data['img'],
                    0,
                    pad_height,
                    0,
                    pad_width,
                    cv2.BORDER_CONSTANT,
                    value=(self.im_padding_value, ) * img_channels)
                for key in data.get('gt_fields', []):
                    data[key] = cv2.copyMakeBorder(
                        data[key],
                        0,
                        pad_height,
                        0,
                        pad_width,
                        cv2.BORDER_CONSTANT,
                        value=self.label_padding_value)
                img_height = data['img'].shape[0]
                img_width = data['img'].shape[1]

            if crop_height > 0 and crop_width > 0:
                h_off = np.random.randint(img_height - crop_height + 1)
                w_off = np.random.randint(img_width - crop_width + 1)

                if data['img'].ndim == 2:
                    data['img'] = data['img'][h_off:(crop_height + h_off),
                                              w_off:(w_off + crop_width)]
                else:
                    data['img'] = data['img'][h_off:(crop_height + h_off),
                                              w_off:(w_off + crop_width), :]
                for key in data.get('gt_fields', []):
                    data[key] = data[key][h_off:(crop_height + h_off), w_off:(
                        w_off + crop_width)]
        return data


@manager.TRANSFORMS.add_component
class RandomCenterCrop:
    """
    Crops the given the input data at the center.
    Args:
        retain_ratio (tuple or list, optional): The length of the input list or tuple must be 2. Default: (0.5, 0.5).
        the first value is used for width and the second is for height.
        In addition, the minimum size of the cropped image is [width * retain_ratio[0], height * retain_ratio[1]].
    Raises:
        TypeError: When retain_ratio is neither list nor tuple. Default: None.
        ValueError: When the value of retain_ratio is not in [0-1].
    """

    def __init__(self, retain_ratio=(0.5, 0.5)):
        if isinstance(retain_ratio, list) or isinstance(retain_ratio, tuple):
            if len(retain_ratio) != 2:
                raise ValueError(
                    'When type of `retain_ratio` is list or tuple, it shoule include 2 elements, but it is {}'
                    .format(retain_ratio))
            if retain_ratio[0] > 1 or retain_ratio[1] > 1 or retain_ratio[
                    0] < 0 or retain_ratio[1] < 0:
                raise ValueError(
                    'Value of `retain_ratio` should be in [0, 1], but it is {}'.
                    format(retain_ratio))
        else:
            raise TypeError(
                "The type of `retain_ratio` is invalid. It should be list or tuple, but it is {}"
                .format(type(retain_ratio)))
        self.retain_ratio = retain_ratio

    def __call__(self, data):
        retain_width = self.retain_ratio[0]
        retain_height = self.retain_ratio[1]

        img_height = data['img'].shape[0]
        img_width = data['img'].shape[1]

        if retain_width == 1. and retain_height == 1.:
            return data
        else:
            randw = np.random.randint(img_width * (1 - retain_width))
            randh = np.random.randint(img_height * (1 - retain_height))
            offsetw = 0 if randw == 0 else np.random.randint(randw)
            offseth = 0 if randh == 0 else np.random.randint(randh)
            p0, p1, p2, p3 = offseth, img_height + offseth - randh, offsetw, img_width + offsetw - randw
            if data['img'].ndim == 2:
                data['img'] = data['img'][p0:p1, p2:p3]
            else:
                data['img'] = data['img'][p0:p1, p2:p3, :]
            for key in data.get('gt_fields', []):
                data[key] = data[key][p0:p1, p2:p3]

        return data


@manager.TRANSFORMS.add_component
class ScalePadding:
    """
        Add center padding to a raw image or annotation image,then scale the
        image to target size.

        Args:
            target_size (list|tuple, optional): The target size of image. Default: (512, 512).
            im_padding_value (float, optional): The padding value of raw image. Default: 127.5
            label_padding_value (int, optional): The padding value of annotation image. Default: 255.

        Raises:
            TypeError: When target_size is neither list nor tuple.
            ValueError: When the length of target_size is not 2.
    """

    def __init__(self,
                 target_size=(512, 512),
                 im_padding_value=127.5,
                 label_padding_value=255):
        if isinstance(target_size, list) or isinstance(target_size, tuple):
            if len(target_size) != 2:
                raise ValueError(
                    '`target_size` should include 2 elements, but it is {}'.
                    format(target_size))
        else:
            raise TypeError(
                "Type of `target_size` is invalid. It should be list or tuple, but it is {}"
                .format(type(target_size)))

        self.target_size = target_size
        self.im_padding_value = im_padding_value
        self.label_padding_value = label_padding_value

    def __call__(self, data):
        height = data['img'].shape[0]
        width = data['img'].shape[1]

        img_channels = 1 if data['img'].ndim == 2 else data['img'].shape[2]
        if data['img'].ndim == 2:
            new_im = np.zeros((max(height, width), max(height, width)
                               )) + self.im_padding_value
        else:
            new_im = np.zeros((max(height, width), max(height, width),
                               img_channels)) + self.im_padding_value
        if 'label' in data['gt_fields']:
            new_label = np.zeros((max(height, width), max(height, width)
                                  )) + self.label_padding_value

        if height > width:
            padding = int((height - width) / 2)
            if data['img'].ndim == 2:
                new_im[:, padding:padding + width] = data['img']
            else:
                new_im[:, padding:padding + width, :] = data['img']
            if 'label' in data['gt_fields']:
                new_label[:, padding:padding + width] = data['label']
        else:
            padding = int((width - height) / 2)
            new_im[padding:padding + height, :] = data['img']
            if 'label' in data['gt_fields']:
                new_label[padding:padding + height, :] = data['label']

        data['img'] = np.uint8(new_im)
        data['img'] = functional.resize(
            data['img'], self.target_size, interp=cv2.INTER_CUBIC)
        if 'label' in data['gt_fields']:
            data['label'] = np.uint8(new_label)
            data['label'] = functional.resize(
                data['label'], self.target_size, interp=cv2.INTER_CUBIC)
        return data


@manager.TRANSFORMS.add_component
class RandomNoise:
    """
    Superimposing noise on an image with a certain probability.

    Args:
        prob (float, optional): A probability of blurring an image. Default: 0.5.
        max_sigma(float, optional): The maximum value of standard deviation of the distribution.
            Default: 10.0.
    """

    def __init__(self, prob=0.5, max_sigma=10.0):
        self.prob = prob
        self.max_sigma = max_sigma

    def __call__(self, data):
        if random.random() < self.prob:
            mu = 0
            sigma = random.random() * self.max_sigma
            data['img'] = np.array(data['img'], dtype=np.float32)
            data['img'] += np.random.normal(mu, sigma, data['img'].shape)
            data['img'][data['img'] > 255] = 255
            data['img'][data['img'] < 0] = 0

        return data


@manager.TRANSFORMS.add_component
class RandomBlur:
    """
    Blurring an image by a Gaussian function with a certain probability.

    Args:
        prob (float, optional): A probability of blurring an image. Default: 0.1.
        blur_type(str, optional): A type of blurring an image,
            gaussian stands for cv2.GaussianBlur,
            median stands for cv2.medianBlur,
            blur stands for cv2.blur,
            random represents randomly selected from above.
            Default: gaussian.
    """

    def __init__(self, prob=0.1, blur_type="gaussian"):
        self.prob = prob
        self.blur_type = blur_type

    def __call__(self, data):

        if self.prob <= 0:
            n = 0
        elif self.prob >= 1:
            n = 1
        else:
            n = int(1.0 / self.prob)
        if n > 0:
            if np.random.randint(0, n) == 0:
                radius = np.random.randint(3, 10)
                if radius % 2 != 1:
                    radius = radius + 1
                if radius > 9:
                    radius = 9
                data['img'] = np.array(data['img'], dtype='uint8')
                if self.blur_type == "gaussian":
                    data['img'] = cv2.GaussianBlur(data['img'],
                                                   (radius, radius), 0, 0)
                elif self.blur_type == "median":
                    data['img'] = cv2.medianBlur(data['img'], radius)
                elif self.blur_type == "blur":
                    data['img'] = cv2.blur(data['img'], (radius, radius))
                elif self.blur_type == "random":
                    select = random.random()
                    if select < 0.3:
                        data['img'] = cv2.GaussianBlur(data['img'],
                                                       (radius, radius), 0)
                    elif select < 0.6:
                        data['img'] = cv2.medianBlur(data['img'], radius)
                    else:
                        data['img'] = cv2.blur(data['img'], (radius, radius))
                else:
                    data['img'] = cv2.GaussianBlur(data['img'],
                                                   (radius, radius), 0, 0)
        data['img'] = np.array(data['img'], dtype='float32')
        return data


@manager.TRANSFORMS.add_component
class RandomRotation:
    """
    Rotate an image randomly with padding.

    Args:
        max_rotation (float, optional): The maximum rotation degree. Default: 15.
        im_padding_value (float, optional): The padding value of raw image. Default: 127.5.
        label_padding_value (int, optional): The padding value of annotation image. Default: 255.
    """

    def __init__(self,
                 max_rotation=15,
                 im_padding_value=127.5,
                 label_padding_value=255):
        self.max_rotation = max_rotation
        self.im_padding_value = im_padding_value
        self.label_padding_value = label_padding_value

    def __call__(self, data):

        if self.max_rotation > 0:
            (h, w) = data['img'].shape[:2]
            img_channels = 1 if data['img'].ndim == 2 else data['img'].shape[2]
            do_rotation = np.random.uniform(-self.max_rotation,
                                            self.max_rotation)
            pc = (w // 2, h // 2)
            r = cv2.getRotationMatrix2D(pc, do_rotation, 1.0)
            cos = np.abs(r[0, 0])
            sin = np.abs(r[0, 1])

            nw = int((h * sin) + (w * cos))
            nh = int((h * cos) + (w * sin))

            (cx, cy) = pc
            r[0, 2] += (nw / 2) - cx
            r[1, 2] += (nh / 2) - cy
            dsize = (nw, nh)
            data['img'] = cv2.warpAffine(
                data['img'],
                r,
                dsize=dsize,
                flags=cv2.INTER_LINEAR,
                borderMode=cv2.BORDER_CONSTANT,
                borderValue=(self.im_padding_value, ) * img_channels)
            for key in data.get('gt_fields', []):
                data[key] = cv2.warpAffine(
                    data[key],
                    r,
                    dsize=dsize,
                    flags=cv2.INTER_NEAREST,
                    borderMode=cv2.BORDER_CONSTANT,
                    borderValue=self.label_padding_value)

        return data


@manager.TRANSFORMS.add_component
class RandomScaleAspect:
    """
    Crop a sub-image from an original image with a range of area ratio and aspect and
    then scale the sub-image back to the size of the original image.

    Args:
        min_scale (float, optional): The minimum area ratio of cropped image to the original image. Default: 0.5.
        aspect_ratio (float, optional): The minimum aspect ratio. Default: 0.33.
    """

    def __init__(self, min_scale=0.5, aspect_ratio=0.33):
        self.min_scale = min_scale
        self.aspect_ratio = aspect_ratio

    def __call__(self, data):

        if self.min_scale != 0 and self.aspect_ratio != 0:
            img_height = data['img'].shape[0]
            img_width = data['img'].shape[1]
            for i in range(0, 10):
                area = img_height * img_width
                target_area = area * np.random.uniform(self.min_scale, 1.0)
                aspectRatio = np.random.uniform(self.aspect_ratio,
                                                1.0 / self.aspect_ratio)

                dw = int(np.sqrt(target_area * 1.0 * aspectRatio))
                dh = int(np.sqrt(target_area * 1.0 / aspectRatio))
                if (np.random.randint(10) < 5):
                    tmp = dw
                    dw = dh
                    dh = tmp

                if (dh < img_height and dw < img_width):
                    h1 = np.random.randint(0, img_height - dh)
                    w1 = np.random.randint(0, img_width - dw)

                    if data['img'].ndim == 2:
                        data['img'] = data['img'][h1:(h1 + dh), w1:(w1 + dw)]
                    else:
                        data['img'] = data['img'][h1:(h1 + dh), w1:(w1 + dw), :]
                    data['img'] = cv2.resize(
                        data['img'], (img_width, img_height),
                        interpolation=cv2.INTER_LINEAR)
                    for key in data.get('gt_fields', []):
                        data[key] = data[key][h1:(h1 + dh), w1:(w1 + dw)]
                        data[key] = cv2.resize(
                            data[key], (img_width, img_height),
                            interpolation=cv2.INTER_NEAREST)
                    break
        return data


@manager.TRANSFORMS.add_component
class RandomDistort:
    """
    Distort an image with random configurations.

    Args:
        brightness_range (float, optional): A range of brightness. Default: 0.5.
        brightness_prob (float, optional): A probability of adjusting brightness. Default: 0.5.
        contrast_range (float, optional): A range of contrast. Default: 0.5.
        contrast_prob (float, optional): A probability of adjusting contrast. Default: 0.5.
        saturation_range (float, optional): A range of saturation. Default: 0.5.
        saturation_prob (float, optional): A probability of adjusting saturation. Default: 0.5.
        hue_range (int, optional): A range of hue. Default: 18.
        hue_prob (float, optional): A probability of adjusting hue. Default: 0.5.
        sharpness_range (float, optional): A range of sharpness. Default: 0.5.
        sharpness_prob (float, optional): A probability of adjusting saturation. Default: 0.
    """

    def __init__(self,
                 brightness_range=0.5,
                 brightness_prob=0.5,
                 contrast_range=0.5,
                 contrast_prob=0.5,
                 saturation_range=0.5,
                 saturation_prob=0.5,
                 hue_range=18,
                 hue_prob=0.5,
                 sharpness_range=0.5,
                 sharpness_prob=0):
        self.brightness_range = brightness_range
        self.brightness_prob = brightness_prob
        self.contrast_range = contrast_range
        self.contrast_prob = contrast_prob
        self.saturation_range = saturation_range
        self.saturation_prob = saturation_prob
        self.hue_range = hue_range
        self.hue_prob = hue_prob
        self.sharpness_range = sharpness_range
        self.sharpness_prob = sharpness_prob

    def __call__(self, data):

        brightness_lower = 1 - self.brightness_range
        brightness_upper = 1 + self.brightness_range
        contrast_lower = 1 - self.contrast_range
        contrast_upper = 1 + self.contrast_range
        saturation_lower = 1 - self.saturation_range
        saturation_upper = 1 + self.saturation_range
        hue_lower = -self.hue_range
        hue_upper = self.hue_range
        sharpness_lower = 1 - self.sharpness_range
        sharpness_upper = 1 + self.sharpness_range
        ops = [
            functional.brightness, functional.contrast, functional.saturation,
            functional.sharpness
        ]
        if data['img'].ndim > 2:
            ops.append(functional.hue)
        random.shuffle(ops)
        params_dict = {
            'brightness': {
                'brightness_lower': brightness_lower,
                'brightness_upper': brightness_upper
            },
            'contrast': {
                'contrast_lower': contrast_lower,
                'contrast_upper': contrast_upper
            },
            'saturation': {
                'saturation_lower': saturation_lower,
                'saturation_upper': saturation_upper
            },
            'hue': {
                'hue_lower': hue_lower,
                'hue_upper': hue_upper
            },
            'sharpness': {
                'sharpness_lower': sharpness_lower,
                'sharpness_upper': sharpness_upper,
            }
        }
        prob_dict = {
            'brightness': self.brightness_prob,
            'contrast': self.contrast_prob,
            'saturation': self.saturation_prob,
            'hue': self.hue_prob,
            'sharpness': self.sharpness_prob
        }
        data['img'] = data['img'].astype('uint8')
        data['img'] = Image.fromarray(data['img'])
        for id in range(len(ops)):
            params = params_dict[ops[id].__name__]
            prob = prob_dict[ops[id].__name__]
            params['im'] = data['img']
            if np.random.uniform(0, 1) < prob:
                data['img'] = ops[id](**params)
        data['img'] = np.asarray(data['img']).astype('float32')
        return data


@manager.TRANSFORMS.add_component
class RandomAffine:
    """
    Affine transform an image with random configurations.

    Args:
        size (tuple, optional): The target size after affine transformation. Default: (224, 224).
        translation_offset (float, optional): The maximum translation offset. Default: 0.
        max_rotation (float, optional): The maximum rotation degree. Default: 15.
        min_scale_factor (float, optional): The minimum scale. Default: 0.75.
        max_scale_factor (float, optional): The maximum scale. Default: 1.25.
        im_padding_value (float, optional): The padding value of raw image. Default: 128.
        label_padding_value (int, optional): The padding value of annotation image. Default: (255, 255, 255).
    """

    def __init__(self,
                 size=(224, 224),
                 translation_offset=0,
                 max_rotation=15,
                 min_scale_factor=0.75,
                 max_scale_factor=1.25,
                 im_padding_value=128,
                 label_padding_value=255):
        self.size = size
        self.translation_offset = translation_offset
        self.max_rotation = max_rotation
        self.min_scale_factor = min_scale_factor
        self.max_scale_factor = max_scale_factor
        self.im_padding_value = im_padding_value
        self.label_padding_value = label_padding_value

    def __call__(self, data):

        w, h = self.size
        bbox = [0, 0, data['img'].shape[1] - 1, data['img'].shape[0] - 1]
        x_offset = (random.random() - 0.5) * 2 * self.translation_offset
        y_offset = (random.random() - 0.5) * 2 * self.translation_offset
        dx = (w - (bbox[2] + bbox[0])) / 2.0
        dy = (h - (bbox[3] + bbox[1])) / 2.0

        matrix_trans = np.array([[1.0, 0, dx], [0, 1.0, dy], [0, 0, 1.0]])

        angle = random.random() * 2 * self.max_rotation - self.max_rotation
        scale = random.random() * (self.max_scale_factor - self.min_scale_factor
                                   ) + self.min_scale_factor
        scale *= np.mean(
            [float(w) / (bbox[2] - bbox[0]), float(h) / (bbox[3] - bbox[1])])
        alpha = scale * math.cos(angle / 180.0 * math.pi)
        beta = scale * math.sin(angle / 180.0 * math.pi)

        centerx = w / 2.0 + x_offset
        centery = h / 2.0 + y_offset
        matrix = np.array(
            [[alpha, beta, (1 - alpha) * centerx - beta * centery],
             [-beta, alpha, beta * centerx + (1 - alpha) * centery],
             [0, 0, 1.0]])

        matrix = matrix.dot(matrix_trans)[0:2, :]
        img_channels = 1 if data['img'].ndim == 2 else data['img'].shape[2]
        data['img'] = cv2.warpAffine(
            np.uint8(data['img']),
            matrix,
            tuple(self.size),
            flags=cv2.INTER_LINEAR,
            borderMode=cv2.BORDER_CONSTANT,
            borderValue=(self.im_padding_value, ) * img_channels)
        for key in data.get('gt_fields', []):
            data[key] = cv2.warpAffine(
                np.uint8(data[key]),
                matrix,
                tuple(self.size),
                flags=cv2.INTER_NEAREST,
                borderMode=cv2.BORDER_CONSTANT,
                borderValue=self.label_padding_value)
<<<<<<< HEAD
        if label is None:
            return (im, )
        else:
            return (im, label)


@manager.TRANSFORMS.add_component
class PhotoMetricDistortion:
    def __init__(self,
                 brightness_delta=32,
                 contrast_range=(0.5, 1.5),
                 saturation_range=(0.5, 1.5),
                 hue_delta=18):
        self.brightness_delta = brightness_delta
        self.contrast_lower, self.contrast_upper = contrast_range
        self.saturation_lower, self.saturation_upper = saturation_range
        self.hue_delta = hue_delta

    def convert(self, img, alpha=1, beta=0):
        img = img.astype(np.float32) * alpha + beta
        img = np.clip(img, 0, 255)
        return img.astype(np.uint8)

    def brightness(self, img):
        """Brightness distortion."""
        if np.random.randint(2):
            return self.convert(
                img,
                beta=np.random.uniform(-self.brightness_delta,
                                       self.brightness_delta))
        return img

    def contrast(self, img):
        if np.random.randint(2):
            return self.convert(
                img,
                alpha=np.random.uniform(self.contrast_lower,
                                        self.contrast_upper))
        return img

    def saturation(self, img):
        if np.random.randint(2):
            #img = mmcv.bgr2hsv(img)
            img = cv2.cvtColor(img, cv2.COLOR_BGR2HSV)
            #img = np.array(img.convert('HSV')) 
            img[:, :, 1] = self.convert(
                img[:, :, 1],
                alpha=np.random.uniform(self.saturation_lower,
                                        self.saturation_upper))
            #img = mmcv.hsv2bgr(img)
            img = cv2.cvtColor(img, cv2.COLOR_HSV2BGR)
            #img = Image.fromarray(img, mode='HSV').convert('RGB')
        return img

    def hue(self, img):
        if np.random.randint(2):
            #img = mmcv.bgr2hsv(img)
            img = cv2.cvtColor(img, cv2.COLOR_BGR2HSV)
            #img = np.array(img.convert('HSV'))
            img[:, :, 0] = (img[:, :, 0].astype(int) + np.random.randint(
                -self.hue_delta, self.hue_delta)) % 180
            #img = mmcv.hsv2bgr(img)
            #img = np.array(img.convert('HSV'))
            img = cv2.cvtColor(img, cv2.COLOR_HSV2BGR)
        return img

    def __call__(self, img, label=None):
        img = self.brightness(img)
        # mode == 0 --> do random contrast first
        # mode == 1 --> do random contrast last

        mode = np.random.randint(2)
        if mode == 1:
            img = self.contrast(img)
        # random saturation
        img = self.saturation(img)
        # random hue 
        img = self.hue(img)
        # random contrast
        if mode == 0:
            img = self.contrast(img)
        if label is None:
            return (img, )
        else:
            return (img, label)


@manager.TRANSFORMS.add_component
class Resize_CAE:
    """Resize images & seg.

    This transform resizes the input image to some scale. If the input dict
    contains the key "scale", then the scale in the input dict is used,
    otherwise the specified scale in the init method is used.

    ``img_scale`` can be Nong, a tuple (single-scale) or a list of tuple
    (multi-scale). There are 4 multiscale modes:

    - ``ratio_range is not None``:
    1. When img_scale is None, img_scale is the shape of image in results
        (img_scale = results['img'].shape[:2]) and the image is resized based
        on the original size. (mode 1)
    2. When img_scale is a tuple (single-scale), randomly sample a ratio from
        the ratio range and multiply it with the image scale. (mode 2)

    - ``ratio_range is None and multiscale_mode == "range"``: randomly sample a
    scale from the a range. (mode 3)

    - ``ratio_range is None and multiscale_mode == "value"``: randomly sample a
    scale from multiple scales. (mode 4)

    Args:
        img_scale (tuple or list[tuple]): Images scales for resizing.
        multiscale_mode (str): Either "range" or "value".
        ratio_range (tuple[float]): (min_ratio, max_ratio)
        keep_ratio (bool): Whether to keep the aspect ratio when resizing the
            image.
    """

    def __init__(self,
                 img_scale=(2048, 512),
                 multiscale_mode='range',
                 ratio_range=(0.5, 2.0),
                 keep_ratio=True):
        if img_scale is None:
            self.img_scale = None
        else:
            if isinstance(img_scale, list):
                self.img_scale = img_scale
            else:
                self.img_scale = [img_scale]

        if ratio_range is not None:
            # mode 1: given img_scale=None and a range of image ratio
            # mode 2: given a scale and a range of image ratio
            assert self.img_scale is None or len(self.img_scale) == 1
        else:
            # mode 3 and 4: given multiple scales or a range of scales
            assert multiscale_mode in ['value', 'range']

        self.multiscale_mode = multiscale_mode
        self.ratio_range = ratio_range
        self.keep_ratio = keep_ratio

    def random_select(img_scales):
        """Randomly select an img_scale from given candidates.

        Args:
            img_scales (list[tuple]): Images scales for selection.

        Returns:
            (tuple, int): Returns a tuple ``(img_scale, scale_dix)``,
                where ``img_scale`` is the selected image scale and
                ``scale_idx`` is the selected index in the given candidates.
        """

        #assert mmcv.is_list_of(img_scales, tuple)
        assert isinstance(list, (img_scale,
                                 tuple)), "image_list should be a list or tuple"
        scale_idx = np.random.randint(len(img_scales))
        img_scale = img_scales[scale_idx]
        return img_scale, scale_idx

    def random_sample(img_scales):
        """Randomly sample an img_scale when ``multiscale_mode=='range'``.

        Args:
            img_scales (list[tuple]): Images scale range for sampling.
                There must be two tuples in img_scales, which specify the lower
                and uper bound of image scales.

        Returns:
            (tuple, None): Returns a tuple ``(img_scale, None)``, where
                ``img_scale`` is sampled scale and None is just a placeholder
                to be consistent with :func:`random_select`.
        """

        #assert mmcv.is_list_of(img_scales, tuple) and len(img_scales) == 2
        img_scale_long = [max(s) for s in img_scales]
        img_scale_short = [min(s) for s in img_scales]
        long_edge = np.random.randint(
            min(img_scale_long), max(img_scale_long) + 1)
        short_edge = np.random.randint(
            min(img_scale_short), max(img_scale_short) + 1)
        img_scale = (long_edge, short_edge)
        return img_scale, None

    def random_sample_ratio(self, img_scale, ratio_range):
        """Randomly sample an img_scale when ``ratio_range`` is specified.

        A ratio will be randomly sampled from the range specified by
        ``ratio_range``. Then it would be multiplied with ``img_scale`` to
        generate sampled scale.

        Args:
            img_scale (tuple): Images scale base to multiply with ratio.
            ratio_range (tuple[float]): The minimum and maximum ratio to scale
                the ``img_scale``.

        Returns:
            (tuple, None): Returns a tuple ``(scale, None)``, where
                ``scale`` is sampled ratio multiplied with ``img_scale`` and
                None is just a placeholder to be consistent with
                :func:`random_select`.
        """

        #assert isinstance(img_scale, tuple) and len(img_scale) == 2
        min_ratio, max_ratio = ratio_range
        assert min_ratio <= max_ratio
        ratio = np.random.random_sample() * (max_ratio - min_ratio) + min_ratio
        scale = int(img_scale[0] * ratio), int(img_scale[1] * ratio)
        return scale, None

    def _random_scale(self, results):
        """Randomly sample an img_scale according to ``ratio_range`` and
        ``multiscale_mode``.

        If ``ratio_range`` is specified, a ratio will be sampled and be
        multiplied with ``img_scale``.
        If multiple scales are specified by ``img_scale``, a scale will be
        sampled according to ``multiscale_mode``.
        Otherwise, single scale will be used.

        Args:
            results (dict): Result dict from :obj:`dataset`.

        Returns:
            dict: Two new keys 'scale` and 'scale_idx` are added into
                ``results``, which would be used by subsequent pipelines.
        """

        if self.ratio_range is not None:
            if self.img_scale is None:
                h, w = img.shape[:2]
                scale, scale_idx = self.random_sample_ratio((w, h),
                                                            self.ratio_range)
            else:
                scale, scale_idx = self.random_sample_ratio(self.img_scale[0],
                                                            self.ratio_range)
        elif len(self.img_scale) == 1:
            scale, scale_idx = self.img_scale[0], 0
        elif self.multiscale_mode == 'range':
            scale, scale_idx = self.random_sample(self.img_scale)
        elif self.multiscale_mode == 'value':
            scale, scale_idx = self.random_select(self.img_scale)
        else:
            raise NotImplementedError
        return scale

    def _resize_img(self, results, scale):
        """Resize images with ``results['scale']``."""
        if self.keep_ratio:
            img, scale_factor = functional.imrescale(
                results, scale, return_scale=True)
            # the w_scale and h_scale has minor difference
            # a real fix should be done in the mmcv.imrescale in the future
            new_h, new_w = img.shape[:2]
            h, w = results.shape[:2]
            w_scale = new_w / w
            h_scale = new_h / h
        else:
            img, w_scale, h_scale = functional.imresize(
                results, results['scale'], return_scale=True)
        scale_factor = np.array(
            [w_scale, h_scale, w_scale, h_scale], dtype=np.float32)
        return img

    def _resize_seg(self, results, scale):
        """Resize semantic segmentation map with ``results['scale']``."""

        if self.keep_ratio:
            gt_seg = functional.imrescale(
                results, scale, interpolation='nearest')
        else:
            gt_seg = functional.imresize(
                results, scale, interpolation='nearest')
        return gt_seg

    def __call__(self, im, label=None):
        """Call function to resize images, bounding boxes, masks, semantic
        segmentation map.

        Args:
            results (dict): Result dict from loading pipeline.

        Returns:
            dict: Resized results, 'img_shape', 'pad_shape', 'scale_factor',
                'keep_ratio' keys are added into result dict.
        """
        scale = self._random_scale(im)

        im = self._resize_img(im, scale)
        if label is not None:
            label = self._resize_seg(label, scale)

        if label is None:
            return (im, )
        else:
            return (im, label)
        #return im
=======
        return data
>>>>>>> e838945c
<|MERGE_RESOLUTION|>--- conflicted
+++ resolved
@@ -1125,11 +1125,8 @@
                 flags=cv2.INTER_NEAREST,
                 borderMode=cv2.BORDER_CONSTANT,
                 borderValue=self.label_padding_value)
-<<<<<<< HEAD
-        if label is None:
-            return (im, )
-        else:
-            return (im, label)
+        
+        return data
 
 
 @manager.TRANSFORMS.add_component
@@ -1424,8 +1421,4 @@
         if label is None:
             return (im, )
         else:
-            return (im, label)
-        #return im
-=======
-        return data
->>>>>>> e838945c
+            return (im, label)