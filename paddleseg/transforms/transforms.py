--- conflicted
+++ resolved
@@ -58,8 +58,8 @@
         if 'label' in data.keys() and isinstance(data['label'], str):
             data['label'] = np.asarray(Image.open(data['label']))
         if data['img'] is None:
-            raise ValueError('Can\'t read The image file {}!'.format(
-                data['img']))
+            raise ValueError('Can\'t read The image file {}!'.format(data[
+                'img']))
         if not isinstance(data['img'], np.ndarray):
             raise TypeError("Resize: image type is not numpy.")
         if len(data['img'].shape) != 3:
@@ -91,20 +91,10 @@
 
     def __call__(self, data):
         if random.random() < self.prob:
-<<<<<<< HEAD
-            im = functional.horizontal_flip(im)
-            if label is not None:
-                label = functional.horizontal_flip(label)
-        if label is None:
-            return (im, )
-        else:
-            return (im, label)
-=======
             data['img'] = functional.horizontal_flip(data['img'])
             for key in data.get('gt_fields', []):
                 data[key] = functional.horizontal_flip(data[key])
         return data
->>>>>>> f9577a8b
 
 
 @manager.TRANSFORMS.add_component
@@ -121,20 +111,10 @@
 
     def __call__(self, data):
         if random.random() < self.prob:
-<<<<<<< HEAD
-            im = functional.vertical_flip(im)
-            if label is not None:
-                label = functional.vertical_flip(label)
-        if label is None:
-            return (im, )
-        else:
-            return (im, label)
-=======
             data['img'] = functional.vertical_flip(data['img'])
             for key in data.get('gt_fields', []):
                 data[key] = functional.vertical_flip(data[key])
         return data
->>>>>>> f9577a8b
 
 
 @manager.TRANSFORMS.add_component
@@ -192,14 +172,7 @@
             data[key] = functional.resize(data[key], self.target_size,
                                           cv2.INTER_NEAREST)
 
-<<<<<<< HEAD
-        if label is None:
-            return (im, )
-        else:
-            return (im, label)
-=======
-        return data
->>>>>>> f9577a8b
+        return data
 
 
 @manager.TRANSFORMS.add_component
@@ -221,23 +194,7 @@
             data[key] = functional.resize_long(data[key], self.long_size,
                                                cv2.INTER_NEAREST)
 
-<<<<<<< HEAD
-        Returns:
-            (tuple). When label is None, it returns (im, ), otherwise it returns (im, label).
-        """
-
-        im = functional.resize_long(im, self.long_size)
-        if label is not None:
-            label = functional.resize_long(label, self.long_size,
-                                           cv2.INTER_NEAREST)
-
-        if label is None:
-            return (im, )
-        else:
-            return (im, label)
-=======
-        return data
->>>>>>> f9577a8b
+        return data
 
 
 @manager.TRANSFORMS.add_component
@@ -259,14 +216,7 @@
             data[key] = functional.resize_short(data[key], self.short_size,
                                                 cv2.INTER_NEAREST)
 
-<<<<<<< HEAD
-        if label is None:
-            return (im, )
-        else:
-            return (im, label)
-=======
-        return data
->>>>>>> f9577a8b
+        return data
 
 
 @manager.TRANSFORMS.add_component
@@ -323,14 +273,7 @@
                 data[key] = functional.resize_long(data[key], target,
                                                    cv2.INTER_NEAREST)
 
-<<<<<<< HEAD
-        if label is None:
-            return (im, )
-        else:
-            return (im, label)
-=======
-        return data
->>>>>>> f9577a8b
+        return data
 
 
 @manager.TRANSFORMS.add_component
@@ -346,13 +289,8 @@
     def __init__(self, min_value=400, max_value=600):
         if min_value > max_value:
             raise ValueError('min_value must be less than max_value, '
-<<<<<<< HEAD
                              'but they are {} and {}.'.format(min_value,
                                                               max_value))
-=======
-                             'but they are {} and {}.'.format(
-                                 min_value, max_value))
->>>>>>> f9577a8b
         self.min_value = min_value
         self.max_value = max_value
 
@@ -369,14 +307,7 @@
             data[key] = functional.resize_long(data[key], random_size,
                                                cv2.INTER_NEAREST)
 
-<<<<<<< HEAD
-        if label is None:
-            return (im, )
-        else:
-            return (im, label)
-=======
-        return data
->>>>>>> f9577a8b
+        return data
 
 
 @manager.TRANSFORMS.add_component
@@ -430,14 +361,7 @@
         for key in data.get('gt_fields', []):
             data[key] = functional.resize(data[key], (w, h), cv2.INTER_NEAREST)
 
-<<<<<<< HEAD
-        if label is None:
-            return (im, )
-        else:
-            return (im, label)
-=======
-        return data
->>>>>>> f9577a8b
+        return data
 
 
 @manager.TRANSFORMS.add_component
@@ -471,14 +395,7 @@
         std = np.array(self.std)[np.newaxis, np.newaxis, :]
         data['img'] = functional.normalize(data['img'], mean, std)
 
-<<<<<<< HEAD
-        if label is None:
-            return (im, )
-        else:
-            return (im, label)
-=======
-        return data
->>>>>>> f9577a8b
+        return data
 
 
 @manager.TRANSFORMS.add_component
@@ -548,14 +465,7 @@
                     pad_width,
                     cv2.BORDER_CONSTANT,
                     value=self.label_padding_value)
-<<<<<<< HEAD
-        if label is None:
-            return (im, )
-        else:
-            return (im, label)
-=======
-        return data
->>>>>>> f9577a8b
+        return data
 
 
 @manager.TRANSFORMS.add_component
@@ -580,30 +490,16 @@
         img_width = data['img'].shape[1]
         ratio = img_width / img_height
         if ratio == self.aspect_ratio:
-<<<<<<< HEAD
-            if label is None:
-                return (im, )
-            else:
-                return (im, label)
-=======
             return data
->>>>>>> f9577a8b
         elif ratio > self.aspect_ratio:
             img_height = int(img_width / self.aspect_ratio)
         else:
             img_width = int(img_height * self.aspect_ratio)
-<<<<<<< HEAD
         padding = Padding(
             (img_width, img_height),
             im_padding_value=self.im_padding_value,
             label_padding_value=self.label_padding_value)
-        return padding(im, label)
-=======
-        padding = Padding((img_width, img_height),
-                          im_padding_value=self.im_padding_value,
-                          label_padding_value=self.label_padding_value)
         return padding(data)
->>>>>>> f9577a8b
 
 
 @manager.TRANSFORMS.add_component
@@ -653,14 +549,7 @@
         img_width = data['img'].shape[1]
 
         if img_height == crop_height and img_width == crop_width:
-<<<<<<< HEAD
-            if label is None:
-                return (im, )
-            else:
-                return (im, label)
-=======
             return data
->>>>>>> f9577a8b
         else:
             pad_height = max(crop_height - img_height, 0)
             pad_width = max(crop_width - img_width, 0)
@@ -689,24 +578,12 @@
                 h_off = np.random.randint(img_height - crop_height + 1)
                 w_off = np.random.randint(img_width - crop_width + 1)
 
-<<<<<<< HEAD
-                im = im[h_off:(crop_height + h_off), w_off:(w_off + crop_width
-                                                            ), :]
-                if label is not None:
-                    label = label[h_off:(crop_height + h_off), w_off:(
-                        w_off + crop_width)]
-        if label is None:
-            return (im, )
-        else:
-            return (im, label)
-=======
                 data['img'] = data['img'][h_off:(crop_height + h_off), w_off:(
                     w_off + crop_width), :]
                 for key in data.get('gt_fields', []):
                     data[key] = data[key][h_off:(crop_height + h_off), w_off:(
                         w_off + crop_width)]
         return data
->>>>>>> f9577a8b
 
 
 @manager.TRANSFORMS.add_component
@@ -726,13 +603,8 @@
         if isinstance(retain_ratio, list) or isinstance(retain_ratio, tuple):
             if len(retain_ratio) != 2:
                 raise ValueError(
-<<<<<<< HEAD
-                    'When type of `retain_ratio` is list or tuple, it shoule include 2 elements, but it is {}'.
-                    format(retain_ratio))
-=======
                     'When type of `retain_ratio` is list or tuple, it shoule include 2 elements, but it is {}'
                     .format(retain_ratio))
->>>>>>> f9577a8b
             if retain_ratio[0] > 1 or retain_ratio[1] > 1 or retain_ratio[
                     0] < 0 or retain_ratio[1] < 0:
                 raise ValueError(
@@ -752,14 +624,7 @@
         img_width = data['img'].shape[1]
 
         if retain_width == 1. and retain_height == 1.:
-<<<<<<< HEAD
-            if label is None:
-                return (im, )
-            else:
-                return (im, label)
-=======
             return data
->>>>>>> f9577a8b
         else:
             randw = np.random.randint(img_width * (1 - retain_width))
             randh = np.random.randint(img_height * (1 - retain_height))
@@ -770,14 +635,7 @@
             for key in data.get('gt_fields', []):
                 data[key] = data[key][p0:p1, p2:p3]
 
-<<<<<<< HEAD
-        if label is None:
-            return (im, )
-        else:
-            return (im, label)
-=======
-        return data
->>>>>>> f9577a8b
+        return data
 
 
 @manager.TRANSFORMS.add_component
@@ -821,15 +679,9 @@
 
         new_im = np.zeros(
             (max(height, width), max(height, width), 3)) + self.im_padding_value
-<<<<<<< HEAD
-        if label is not None:
+        if 'label' in data['gt_fields']:
             new_label = np.zeros((max(height, width), max(height, width)
                                   )) + self.label_padding_value
-=======
-        if 'label' in data['gt_fields']:
-            new_label = np.zeros((max(height, width), max(
-                height, width))) + self.label_padding_value
->>>>>>> f9577a8b
 
         if height > width:
             padding = int((height - width) / 2)
@@ -838,22 +690,6 @@
                 new_label[:, padding:padding + width] = data['label']
         else:
             padding = int((width - height) / 2)
-<<<<<<< HEAD
-            new_im[padding:padding + height, :, :] = im
-            if label is not None:
-                new_label[padding:padding + height, :] = label
-
-        im = np.uint8(new_im)
-        im = functional.resize(im, self.target_size, interp=cv2.INTER_CUBIC)
-        if label is not None:
-            label = np.uint8(new_label)
-            label = functional.resize(
-                label, self.target_size, interp=cv2.INTER_NEAREST)
-        if label is None:
-            return (im, )
-        else:
-            return (im, label)
-=======
             new_im[padding:padding + height, :, :] = data['img']
             if 'label' in data['gt_fields']:
                 new_label[padding:padding + height, :] = data['label']
@@ -866,7 +702,6 @@
             data['label'] = functional.resize(
                 data['label'], self.target_size, interp=cv2.INTER_CUBIC)
         return data
->>>>>>> f9577a8b
 
 
 @manager.TRANSFORMS.add_component
@@ -893,14 +728,7 @@
             data['img'][data['img'] > 255] = 255
             data['img'][data['img'] < 0] = 0
 
-<<<<<<< HEAD
-        if label is None:
-            return (im, )
-        else:
-            return (im, label)
-=======
-        return data
->>>>>>> f9577a8b
+        return data
 
 
 @manager.TRANSFORMS.add_component
@@ -955,19 +783,10 @@
                     else:
                         data['img'] = cv2.blur(data['img'], (radius, radius))
                 else:
-<<<<<<< HEAD
-                    im = cv2.GaussianBlur(im, (radius, radius), 0, 0)
-        im = np.array(im, dtype='float32')
-        if label is None:
-            return (im, )
-        else:
-            return (im, label)
-=======
                     data['img'] = cv2.GaussianBlur(data['img'],
                                                    (radius, radius), 0, 0)
         data['img'] = np.array(data['img'], dtype='float32')
         return data
->>>>>>> f9577a8b
 
 
 @manager.TRANSFORMS.add_component
@@ -1024,14 +843,7 @@
                     borderMode=cv2.BORDER_CONSTANT,
                     borderValue=self.label_padding_value)
 
-<<<<<<< HEAD
-        if label is None:
-            return (im, )
-        else:
-            return (im, label)
-=======
-        return data
->>>>>>> f9577a8b
+        return data
 
 
 @manager.TRANSFORMS.add_component
@@ -1081,14 +893,7 @@
                             data[key], (img_width, img_height),
                             interpolation=cv2.INTER_NEAREST)
                     break
-<<<<<<< HEAD
-        if label is None:
-            return (im, )
-        else:
-            return (im, label)
-=======
-        return data
->>>>>>> f9577a8b
+        return data
 
 
 @manager.TRANSFORMS.add_component
@@ -1184,18 +989,9 @@
             prob = prob_dict[ops[id].__name__]
             params['im'] = data['img']
             if np.random.uniform(0, 1) < prob:
-<<<<<<< HEAD
-                im = ops[id](**params)
-        im = np.asarray(im).astype('float32')
-        if label is None:
-            return (im, )
-        else:
-            return (im, label)
-=======
                 data['img'] = ops[id](**params)
         data['img'] = np.asarray(data['img']).astype('float32')
         return data
->>>>>>> f9577a8b
 
 
 @manager.TRANSFORMS.add_component
@@ -1270,11 +1066,4 @@
                 tuple(self.size),
                 flags=cv2.INTER_NEAREST,
                 borderMode=cv2.BORDER_CONSTANT)
-<<<<<<< HEAD
-        if label is None:
-            return (im, )
-        else:
-            return (im, label)
-=======
-        return data
->>>>>>> f9577a8b
+        return data