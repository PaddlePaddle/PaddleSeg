--- conflicted
+++ resolved
@@ -32,13 +32,8 @@
     Args:
         transforms (list): Transforms for image.
         dataset_root (str): The dataset directory. Default: None
-<<<<<<< HEAD
-        mode (str): Which part of dataset to use. it is one of ('train', 'val', 'test'). Default: 'train'.
-        edge (bool): Whether to compute edge while training. Default: False
-=======
         mode (str, optional): Which part of dataset to use. it is one of ('train', 'val', 'test'). Default: 'train'.
         edge (bool, optional): Whether to compute edge while training. Default: False
->>>>>>> 35ceec57
     """
 
     def __init__(self,
