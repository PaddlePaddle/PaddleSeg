--- conflicted
+++ resolved
@@ -21,17 +21,12 @@
 import yaml
 import paddle
 
-<<<<<<< HEAD
-from paddleseg.cvlibs import manager, AdamWDL
-from paddleseg.utils import logger
-=======
 from paddleseg.cvlibs import config_checker as checker
 from paddleseg.cvlibs import manager
 from paddleseg.utils import logger, utils
 
 _INHERIT_KEY = '_inherited_'
 _BASE_KEY = '_base_'
->>>>>>> f2036a2b
 
 
 class Config(object):
@@ -96,67 +91,8 @@
         return self.dic.get('iters')
 
     @property
-<<<<<<< HEAD
-    def optimizer(self) -> paddle.optimizer.Optimizer:
-        if 'lr_scheduler' in self.dic:
-            lr = self.lr_scheduler
-        else:
-            lr = self.learning_rate
-        args = self.optimizer_args
-        optimizer_type = args.pop('type')
-
-        params = self.model.parameters()
-        if 'backbone_lr_mult' in args:
-            if not hasattr(self.model, 'backbone'):
-                logger.warning('The backbone_lr_mult is not effective because'
-                               ' the model does not have backbone')
-            else:
-                backbone_lr_mult = args.pop('backbone_lr_mult')
-                backbone_params = self.model.backbone.parameters()
-                backbone_params_id = [id(x) for x in backbone_params]
-                other_params = [
-                    x for x in params if id(x) not in backbone_params_id
-                ]
-                params = [{
-                    'params': backbone_params,
-                    'learning_rate': backbone_lr_mult
-                }, {
-                    'params': other_params
-                }]
-
-        if optimizer_type == 'sgd':
-            return paddle.optimizer.Momentum(lr, parameters=params, **args)
-        elif optimizer_type == 'adam':
-            return paddle.optimizer.Adam(lr, parameters=params, **args)
-        elif optimizer_type == 'adamwdl':
-            optimizer = AdamWDL(lr, parameters=self.model.parameters(), **args)
-            return optimizer
-        elif optimizer_type == 'adamwdl_cae':
-            skip_list = self.model.backbone.no_weight_decay()
-
-            decay_dict = {
-                param.name: not (len(param.shape) == 1 or name.endswith(".bias")
-                                 or name in skip_list)
-                for name, param in self.model.named_parameters()
-            }
-            args['n_layers'] = self.model.backbone.get_num_layers()
-            args['apply_decay_param_fun'] = lambda n: decay_dict[n]
-            name_dict = dict()
-            for n, p in self.model.named_parameters():
-                name_dict[p.name] = n
-            args['name_dict'] = name_dict
-            optimizer = AdamWDL(lr, parameters=self.model.parameters(), **args)
-            return optimizer
-        elif optimizer_type in paddle.optimizer.__all__:
-            return getattr(paddle.optimizer, optimizer_type)(lr,
-                                                             parameters=params,
-                                                             **args)
-
-        raise RuntimeError('Unknown optimizer type {}.'.format(optimizer_type))
-=======
     def to_static_training(self) -> bool:
         return self.dic.get('to_static_training', False)
->>>>>>> f2036a2b
 
     @property
     def model_cfg(self) -> Dict:
