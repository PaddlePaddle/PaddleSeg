--- conflicted
+++ resolved
@@ -280,9 +280,7 @@
         if optimizer_type == 'sgd':
             return paddle.optimizer.Momentum(lr, parameters=params, **args)
         elif optimizer_type == 'adam':
-<<<<<<< HEAD
-            return paddle.optimizer.Adam(
-                lr, parameters=self.model.parameters(), **args)
+            return paddle.optimizer.Adam(lr, parameters=params, **args)
         elif optimizer_type == 'adamwdl':
             skip_list = self.model.backbone.no_weight_decay()
 
@@ -301,10 +299,6 @@
             optimizer = AdamWDL(lr, parameters=self.model.parameters(), **args)
 
             return optimizer
-
-=======
-            return paddle.optimizer.Adam(lr, parameters=params, **args)
->>>>>>> 9ce492f0
         elif optimizer_type in paddle.optimizer.__all__:
             return getattr(paddle.optimizer, optimizer_type)(lr,
                                                              parameters=params,
