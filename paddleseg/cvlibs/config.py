# Copyright (c) 2020 PaddlePaddle Authors. All Rights Reserved.
#
# Licensed under the Apache License, Version 2.0 (the "License");
# you may not use this file except in compliance with the License.
# You may obtain a copy of the License at
#
#    http://www.apache.org/licenses/LICENSE-2.0
#
# Unless required by applicable law or agreed to in writing, software
# distributed under the License is distributed on an "AS IS" BASIS,
# WITHOUT WARRANTIES OR CONDITIONS OF ANY KIND, either express or implied.
# See the License for the specific language governing permissions and
# limitations under the License.

import six
import codecs
import os
from ast import literal_eval
from typing import Any, Dict, Optional

import yaml
import paddle

from paddleseg.cvlibs import config_checker as checker
from paddleseg.cvlibs import manager
from paddleseg.utils import logger, utils

_INHERIT_KEY = '_inherited_'
_BASE_KEY = '_base_'


class Config(object):
    """
    Configuration parsing.

    The following hyper-parameters are available in the config file:
        batch_size: The number of samples per gpu.
        iters: The total training steps.
        train_dataset: A training data config including type/data_root/transforms/mode.
            For data type, please refer to paddleseg.datasets.
            For specific transforms, please refer to paddleseg.transforms.transforms.
        val_dataset: A validation data config including type/data_root/transforms/mode.
        optimizer: A optimizer config. Please refer to paddleseg.optimizers.
        loss: A loss config. Multi-loss config is available. The loss type order is 
            consistent with the seg model outputs, where the coef term indicates the 
            weight of corresponding loss. Note that the number of coef must be the 
            same as the number of model outputs, and there could be only one loss type 
            if using the same loss type among the outputs, otherwise the number of
            loss type must be consistent with coef.
        model: A model config including type/backbone and model-dependent arguments.
            For model type, please refer to paddleseg.models.
            For backbone, please refer to paddleseg.models.backbones.

    Args:
        path (str) : The path of config file, supports yaml format only.
        opts (list, optional): Use opts to update the key-value pairs of all options.

    """

    def __init__(
            self,
            path: str,
            learning_rate: Optional[float]=None,
            batch_size: Optional[int]=None,
            iters: Optional[int]=None,
            opts: Optional[list]=None,
            checker: Optional[checker.ConfigChecker]=None, ):
        assert os.path.exists(path), \
            'Config path ({}) does not exist'.format(path)
        assert path.endswith('yml') or path.endswith('yaml'), \
            'Config file ({}) should be yaml format'.format(path)

        self.dic = self._parse_from_yaml(path)
        self.dic = self.update_config_dict(
            self.dic,
            learning_rate=learning_rate,
            batch_size=batch_size,
            iters=iters,
            opts=opts)

        if checker is None:
            checker = self._build_default_checker()
        checker.apply_all_rules(self)

    @property
    def batch_size(self) -> int:
        return self.dic.get('batch_size')

    @property
    def iters(self) -> int:
        return self.dic.get('iters')

    @property
<<<<<<< HEAD
    def optimizer(self) -> paddle.optimizer.Optimizer:
        if 'lr_scheduler' in self.dic:
            lr = self.lr_scheduler
        else:
            lr = self.learning_rate
        args = self.optimizer_args
        optimizer_type = args.pop('type')

        params = self.model.parameters()
        backbone_lr_mult = None
        if 'backbone_lr_mult' in args:
            if not hasattr(self.model, 'backbone'):
                logger.warning('The backbone_lr_mult is not effective because'
                               ' the model does not have backbone')
            else:
                backbone_lr_mult = args.pop('backbone_lr_mult')
                backbone_params = self.model.backbone.parameters()
                backbone_params_id = [id(x) for x in backbone_params]
                other_params = [
                    x for x in params if id(x) not in backbone_params_id
                ]
                params = [{
                    'params': backbone_params,
                    'learning_rate': backbone_lr_mult
                }, {
                    'params': other_params
                }]

        if self.dic.get('model').copy()['type'] == 'MaskFormer':
            print('initialize parameters for MaskFormer')
            params = []

            for name, param in self.model.named_parameters():
                hyperparams_dict = {'params': param}
                assert backbone_lr_mult is not None, "The backbone_lr_mult need to be set for Maskformer."
                if 'backbone' in name and 'backbone_lr_mult' in args:
                    hyperparams_dict['learning_rate'] = backbone_lr_mult
                if 'relative_position_bias_table' in name or 'norm' in name:
                    hyperparams_dict['weight_decay'] = 0.0
                params.append(hyperparams_dict)

        if optimizer_type == 'sgd':
            opt = paddle.optimizer.Momentum(
                lr, parameters=params, grad_clip=self.gradient_clipper, **args)
        elif optimizer_type == 'adam':
            opt = paddle.optimizer.Adam(
                lr, parameters=params, grad_clip=self.gradient_clipper, **args)
        elif optimizer_type in paddle.optimizer.__all__:
            opt = getattr(paddle.optimizer, optimizer_type)(
                lr, parameters=params, grad_clip=self.gradient_clipper, **args)
        else:
            raise RuntimeError('Unknown optimizer type {}.'.format(
                optimizer_type))

        return opt

    @property
    def gradient_clipper(self):
        if self.clipper_args:
            assert 'enabled' in self.clipper_args and 'clip_value' in self.clipper_args, "The enabled and clip_value need to be set in clipper."
            enable_clipper = self.clipper_args.pop('enabled')
            if not enable_clipper:
                return None
            else:
                return paddle.nn.ClipGradByNorm(
                    clip_norm=self.clipper_args['clip_value'])
        else:
            return None

    @property
    def clipper_args(self) -> dict:
        args = self.dic.get('gradient_clipper', {}).copy()

        return args
=======
    def to_static_training(self) -> bool:
        return self.dic.get('to_static_training', False)
>>>>>>> 50816d14

    @property
    def model_cfg(self) -> Dict:
        return self.dic.get('model', {}).copy()

    @property
    def loss_cfg(self) -> Dict:
        return self.dic.get('loss', {}).copy()

    @property
    def distill_loss_cfg(self) -> Dict:
        return self.dic.get('distill_loss', {}).copy()

    @property
    def lr_scheduler_cfg(self) -> Dict:
        return self.dic.get('lr_scheduler', {}).copy()

    @property
    def optimizer_cfg(self) -> Dict:
        return self.dic.get('optimizer', {}).copy()

    @property
    def train_dataset_cfg(self) -> Dict:
        return self.dic.get('train_dataset', {}).copy()

    @property
    def val_dataset_cfg(self) -> Dict:
        return self.dic.get('val_dataset', {}).copy()

    # TODO merge test_config into val_dataset
    @property
    def test_config(self) -> Dict:
        return self.dic.get('test_config', {}).copy()

    @classmethod
    def update_config_dict(cls, dic: dict, *args, **kwargs) -> dict:
        return update_config_dict(dic, *args, **kwargs)

    @classmethod
    def _parse_from_yaml(cls, path: str, *args, **kwargs) -> dict:
        return parse_from_yaml(path, *args, **kwargs)

    @classmethod
    def _build_default_checker(cls):
        rules = []
        rules.append(checker.DefaultPrimaryRule())
        rules.append(checker.DefaultSyncNumClassesRule())
        rules.append(checker.DefaultSyncImgChannelsRule())
        # Losses
        rules.append(checker.DefaultLossRule('loss'))
        rules.append(checker.DefaultSyncIgnoreIndexRule('loss'))
        # Distillation losses
        rules.append(checker.DefaultLossRule('distill_loss'))
        rules.append(checker.DefaultSyncIgnoreIndexRule('distill_loss'))

        return checker.ConfigChecker(rules, allow_update=True)

    def __str__(self) -> str:
        # Use NoAliasDumper to avoid yml anchor 
        return yaml.dump(self.dic, Dumper=utils.NoAliasDumper)


def parse_from_yaml(path: str):
    """Parse a yaml file and build config"""
    with codecs.open(path, 'r', 'utf-8') as file:
        dic = yaml.load(file, Loader=yaml.FullLoader)

    if _BASE_KEY in dic:
        base_files = dic.pop(_BASE_KEY)
        if isinstance(base_files, str):
            base_files = [base_files]
        for bf in base_files:
            base_path = os.path.join(os.path.dirname(path), bf)
            base_dic = parse_from_yaml(base_path)
            dic = merge_config_dicts(dic, base_dic)

    return dic


def merge_config_dicts(dic, base_dic):
    """Merge dic to base_dic and return base_dic."""
    base_dic = base_dic.copy()
    dic = dic.copy()

    if not dic.get(_INHERIT_KEY, True):
        dic.pop(_INHERIT_KEY)
        return dic

    for key, val in dic.items():
        if isinstance(val, dict) and key in base_dic:
            base_dic[key] = merge_config_dicts(val, base_dic[key])
        else:
            base_dic[key] = val

    return base_dic


def update_config_dict(dic: dict,
                       learning_rate: Optional[float]=None,
                       batch_size: Optional[int]=None,
                       iters: Optional[int]=None,
                       opts: Optional[list]=None):
    """Update config"""
    # TODO: If the items to update are marked as anchors in the yaml file,
    # we should synchronize the references.
    dic = dic.copy()

    if learning_rate:
        dic['lr_scheduler']['learning_rate'] = learning_rate
    if batch_size:
        dic['batch_size'] = batch_size
    if iters:
        dic['iters'] = iters

    if opts is not None:
        for item in opts:
            assert ('=' in item) and (len(item.split('=')) == 2), "--opts params should be key=value," \
                " such as `--opts batch_size=1 test_config.scales=0.75,1.0,1.25`, " \
                "but got ({})".format(opts)

            key, value = item.split('=')
            if isinstance(value, six.string_types):
                try:
                    value = literal_eval(value)
                except ValueError:
                    pass
                except SyntaxError:
                    pass
            key_list = key.split('.')

            tmp_dic = dic
            for subkey in key_list[:-1]:
                assert subkey in tmp_dic, "Can not update {}, because it is not in config.".format(
                    key)
                tmp_dic = tmp_dic[subkey]
            tmp_dic[key_list[-1]] = value

    return dic<|MERGE_RESOLUTION|>--- conflicted
+++ resolved
@@ -91,85 +91,8 @@
         return self.dic.get('iters')
 
     @property
-<<<<<<< HEAD
-    def optimizer(self) -> paddle.optimizer.Optimizer:
-        if 'lr_scheduler' in self.dic:
-            lr = self.lr_scheduler
-        else:
-            lr = self.learning_rate
-        args = self.optimizer_args
-        optimizer_type = args.pop('type')
-
-        params = self.model.parameters()
-        backbone_lr_mult = None
-        if 'backbone_lr_mult' in args:
-            if not hasattr(self.model, 'backbone'):
-                logger.warning('The backbone_lr_mult is not effective because'
-                               ' the model does not have backbone')
-            else:
-                backbone_lr_mult = args.pop('backbone_lr_mult')
-                backbone_params = self.model.backbone.parameters()
-                backbone_params_id = [id(x) for x in backbone_params]
-                other_params = [
-                    x for x in params if id(x) not in backbone_params_id
-                ]
-                params = [{
-                    'params': backbone_params,
-                    'learning_rate': backbone_lr_mult
-                }, {
-                    'params': other_params
-                }]
-
-        if self.dic.get('model').copy()['type'] == 'MaskFormer':
-            print('initialize parameters for MaskFormer')
-            params = []
-
-            for name, param in self.model.named_parameters():
-                hyperparams_dict = {'params': param}
-                assert backbone_lr_mult is not None, "The backbone_lr_mult need to be set for Maskformer."
-                if 'backbone' in name and 'backbone_lr_mult' in args:
-                    hyperparams_dict['learning_rate'] = backbone_lr_mult
-                if 'relative_position_bias_table' in name or 'norm' in name:
-                    hyperparams_dict['weight_decay'] = 0.0
-                params.append(hyperparams_dict)
-
-        if optimizer_type == 'sgd':
-            opt = paddle.optimizer.Momentum(
-                lr, parameters=params, grad_clip=self.gradient_clipper, **args)
-        elif optimizer_type == 'adam':
-            opt = paddle.optimizer.Adam(
-                lr, parameters=params, grad_clip=self.gradient_clipper, **args)
-        elif optimizer_type in paddle.optimizer.__all__:
-            opt = getattr(paddle.optimizer, optimizer_type)(
-                lr, parameters=params, grad_clip=self.gradient_clipper, **args)
-        else:
-            raise RuntimeError('Unknown optimizer type {}.'.format(
-                optimizer_type))
-
-        return opt
-
-    @property
-    def gradient_clipper(self):
-        if self.clipper_args:
-            assert 'enabled' in self.clipper_args and 'clip_value' in self.clipper_args, "The enabled and clip_value need to be set in clipper."
-            enable_clipper = self.clipper_args.pop('enabled')
-            if not enable_clipper:
-                return None
-            else:
-                return paddle.nn.ClipGradByNorm(
-                    clip_norm=self.clipper_args['clip_value'])
-        else:
-            return None
-
-    @property
-    def clipper_args(self) -> dict:
-        args = self.dic.get('gradient_clipper', {}).copy()
-
-        return args
-=======
     def to_static_training(self) -> bool:
         return self.dic.get('to_static_training', False)
->>>>>>> 50816d14
 
     @property
     def model_cfg(self) -> Dict:
