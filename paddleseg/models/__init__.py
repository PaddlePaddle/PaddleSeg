--- conflicted
+++ resolved
@@ -37,9 +37,5 @@
 from .dnlnet import *
 from .setr import *
 from .sfnet import *
-<<<<<<< HEAD
 from .ppseg_lite import *
-=======
-from .shufflenet_slim import ShuffleNetV2
-from .mla_transformer import MLATransformer
->>>>>>> dd6e03c1
+from .mla_transformer import MLATransformer