--- conflicted
+++ resolved
@@ -35,8 +35,5 @@
 from .emanet import *
 from .isanet import *
 from .dnlnet import *
-<<<<<<< HEAD
 from .setr import *
-=======
-from .sfnet import *
->>>>>>> c0b9c3d7
+from .sfnet import *