# Copyright (c) 2020 PaddlePaddle Authors. All Rights Reserved.
#
# Licensed under the Apache License, Version 2.0 (the "License");
# you may not use this file except in compliance with the License.
# You may obtain a copy of the License at
#
#    http://www.apache.org/licenses/LICENSE-2.0
#
# Unless required by applicable law or agreed to in writing, software
# distributed under the License is distributed on an "AS IS" BASIS,
# WITHOUT WARRANTIES OR CONDITIONS OF ANY KIND, either express or implied.
# See the License for the specific language governing permissions and
# limitations under the License.

from .backbones import *
from .losses import *

from .ann import *
from .bisenet import *
from .danet import *
from .deeplab import *
from .fast_scnn import *
from .fcn import *
from .gcnet import *
from .ocrnet import *
from .pspnet import *
from .gscnn import GSCNN
from .unet import UNet
from .hardnet import HarDNet
from .u2net import U2Net, U2Netp
from .attention_unet import AttentionUNet
from .unet_plusplus import UNetPlusPlus
from .unet_3plus import UNet3Plus
from .decoupled_segnet import DecoupledSegNet
from .emanet import *
from .isanet import *
from .dnlnet import *
from .setr import *
from .sfnet import *
from .pphumanseg_lite import *
from .mla_transformer import MLATransformer
from .portraitnet import PortraitNet
from .stdcseg import STDCSeg
from .segformer import SegFormer
from .pointrend import PointRend
from .ginet import GINet
from .segmenter import *
from .segnet import SegNet
from .encnet import ENCNet
from .hrnet_contrast import HRNetW48Contrast
from .espnet import ESPNetV2
from .pp_liteseg import PPLiteSeg
from .dmnet import DMNet
from .espnetv1 import ESPNetV1
from .enet import ENet
from .bisenetv1 import BiseNetV1
from .fastfcn import FastFCN
from .pfpnnet import PFPNNet
from .glore import GloRe
from .ddrnet import DDRNet_23
from .ccnet import CCNet
<<<<<<< HEAD
from .psa import PSA
=======
from .mobileseg import MobileSeg
>>>>>>> 53d59320
<|MERGE_RESOLUTION|>--- conflicted
+++ resolved
@@ -59,8 +59,5 @@
 from .glore import GloRe
 from .ddrnet import DDRNet_23
 from .ccnet import CCNet
-<<<<<<< HEAD
+from .mobileseg import MobileSeg
 from .psa import PSA
-=======
-from .mobileseg import MobileSeg
->>>>>>> 53d59320
