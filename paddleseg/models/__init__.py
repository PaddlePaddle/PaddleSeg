# Copyright (c) 2020 PaddlePaddle Authors. All Rights Reserved.
#
# Licensed under the Apache License, Version 2.0 (the "License");
# you may not use this file except in compliance with the License.
# You may obtain a copy of the License at
#
#    http://www.apache.org/licenses/LICENSE-2.0
#
# Unless required by applicable law or agreed to in writing, software
# distributed under the License is distributed on an "AS IS" BASIS,
# WITHOUT WARRANTIES OR CONDITIONS OF ANY KIND, either express or implied.
# See the License for the specific language governing permissions and
# limitations under the License.

from .backbones import *
from .losses import *

from .ann import *
from .bisenet import *
from .danet import *
from .deeplab import *
from .fast_scnn import *
from .fcn import *
from .gcnet import *
from .ocrnet import *
from .pspnet import *
from .gscnn import GSCNN
from .unet import UNet
from .hardnet import HarDNet
from .u2net import U2Net, U2Netp
from .attention_unet import AttentionUNet
from .unet_plusplus import UNetPlusPlus
from .unet_3plus import UNet3Plus
from .decoupled_segnet import DecoupledSegNet
from .emanet import *
from .isanet import *
from .dnlnet import *
from .setr import *
from .sfnet import *
from .pphumanseg_lite import *
from .mla_transformer import MLATransformer
from .portraitnet import PortraitNet
from .stdcseg import STDCSeg
from .segformer import SegFormer
from .pointrend import PointRend
from .ginet import GINet
from .segmenter import *
from .segnet import SegNet
from .encnet import ENCNet
from .hrnet_contrast import HRNetW48Contrast
from .espnet import ESPNetV2
from .pp_liteseg import PPLiteSeg
from .dmnet import DMNet
from .espnetv1 import ESPNetV1
from .enet import ENet
from .bisenetv1 import BiseNetV1
from .fastfcn import FastFCN
from .pfpnnet import PFPNNet
from .glore import GloRe
from .ddrnet import DDRNet_23
from .ccnet import CCNet
from .mobileseg import MobileSeg
<<<<<<< HEAD
from .psanet import PSANet
=======
from .upernet import UPerNet
>>>>>>> 25ae14e1
<|MERGE_RESOLUTION|>--- conflicted
+++ resolved
@@ -60,8 +60,5 @@
 from .ddrnet import DDRNet_23
 from .ccnet import CCNet
 from .mobileseg import MobileSeg
-<<<<<<< HEAD
 from .psanet import PSANet
-=======
-from .upernet import UPerNet
->>>>>>> 25ae14e1
+from .upernet import UPerNet