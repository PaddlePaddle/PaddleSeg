# Copyright (c) 2020 PaddlePaddle Authors. All Rights Reserved.
#
# Licensed under the Apache License, Version 2.0 (the "License");
# you may not use this file except in compliance with the License.
# You may obtain a copy of the License at
#
#    http://www.apache.org/licenses/LICENSE-2.0
#
# Unless required by applicable law or agreed to in writing, software
# distributed under the License is distributed on an "AS IS" BASIS,
# WITHOUT WARRANTIES OR CONDITIONS OF ANY KIND, either express or implied.
# See the License for the specific language governing permissions and
# limitations under the License.

from .backbones import *
from .losses import *

from .ann import *
from .bisenet import *
from .danet import *
from .deeplab import *
from .fast_scnn import *
from .fcn import *
from .gcnet import *
from .ocrnet import *
from .pspnet import *
from .gscnn import GSCNN
from .unet import UNet
from .hardnet import HarDNet
from .u2net import U2Net, U2Netp
from .attention_unet import AttentionUNet
from .unet_plusplus import UNetPlusPlus
from .unet_3plus import UNet3Plus
from .decoupled_segnet import DecoupledSegNet
from .emanet import *
from .isanet import *
from .dnlnet import *
from .setr import *
from .sfnet import *
from .pphumanseg_lite import *
from .mla_transformer import MLATransformer
from .portraitnet import PortraitNet
from .stdcseg import STDCSeg
from .segformer import SegFormer
from .pointrend import PointRend
from .ginet import GINet
from .segmenter import *
from .segnet import SegNet
<<<<<<< HEAD
from .encnet import ENCNet
=======
from .hrnet_contrast import HRNetW48Contrast
from .espnet import ESPNetV2
from .dmnet import DMNet
>>>>>>> e5f12f5d
<|MERGE_RESOLUTION|>--- conflicted
+++ resolved
@@ -46,10 +46,7 @@
 from .ginet import GINet
 from .segmenter import *
 from .segnet import SegNet
-<<<<<<< HEAD
 from .encnet import ENCNet
-=======
 from .hrnet_contrast import HRNetW48Contrast
 from .espnet import ESPNetV2
-from .dmnet import DMNet
->>>>>>> e5f12f5d
+from .dmnet import DMNet