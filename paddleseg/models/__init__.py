--- conflicted
+++ resolved
@@ -51,8 +51,5 @@
 from .espnet import ESPNetV2
 from .dmnet import DMNet
 from .espnetv1 import ESPNetV1
-<<<<<<< HEAD
-from .kiunet import KIunet
-=======
 from .pfpnnet import PFPNNet
->>>>>>> edc042d6
+from .kiunet import KIunet