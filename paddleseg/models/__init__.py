# Copyright (c) 2020 PaddlePaddle Authors. All Rights Reserved.
#
# Licensed under the Apache License, Version 2.0 (the "License");
# you may not use this file except in compliance with the License.
# You may obtain a copy of the License at
#
#    http://www.apache.org/licenses/LICENSE-2.0
#
# Unless required by applicable law or agreed to in writing, software
# distributed under the License is distributed on an "AS IS" BASIS,
# WITHOUT WARRANTIES OR CONDITIONS OF ANY KIND, either express or implied.
# See the License for the specific language governing permissions and
# limitations under the License.

from .backbones import *
from .losses import *

from .ann import *
from .bisenet import *
from .danet import *
from .deeplab import *
from .fast_scnn import *
from .fcn import *
from .gcnet import *
from .ocrnet import *
from .pspnet import *
from .gscnn import GSCNN
from .unet import UNet
from .hardnet import HarDNet
from .u2net import U2Net, U2Netp
from .attention_unet import AttentionUNet
from .unet_plusplus import UNetPlusPlus
from .unet_3plus import UNet3Plus
from .decoupled_segnet import DecoupledSegNet
from .emanet import *
from .isanet import *
from .dnlnet import *
from .setr import *
from .sfnet import *
from .pphumanseg_lite import *
from .mla_transformer import MLATransformer
from .portraitnet import PortraitNet
from .stdcseg import STDCSeg
from .segformer import SegFormer
from .pointrend import PointRend
from .ginet import GINet
from .segmenter import *
from .segnet import SegNet
from .encnet import ENCNet
from .hrnet_contrast import HRNetW48Contrast
from .espnet import ESPNetV2
from .dmnet import DMNet
from .espnetv1 import ESPNetV1
<<<<<<< HEAD
from .enet import ENet
=======
from .bisenetv1 import BiseNetV1
>>>>>>> cc0fc6d8
from .fastfcn import FastFCN
from .pfpnnet import PFPNNet<|MERGE_RESOLUTION|>--- conflicted
+++ resolved
@@ -51,10 +51,7 @@
 from .espnet import ESPNetV2
 from .dmnet import DMNet
 from .espnetv1 import ESPNetV1
-<<<<<<< HEAD
 from .enet import ENet
-=======
 from .bisenetv1 import BiseNetV1
->>>>>>> cc0fc6d8
 from .fastfcn import FastFCN
 from .pfpnnet import PFPNNet