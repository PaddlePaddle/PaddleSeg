# Copyright (c) 2020 PaddlePaddle Authors. All Rights Reserved.
#
# Licensed under the Apache License, Version 2.0 (the "License");
# you may not use this file except in compliance with the License.
# You may obtain a copy of the License at
#
#    http://www.apache.org/licenses/LICENSE-2.0
#
# Unless required by applicable law or agreed to in writing, software
# distributed under the License is distributed on an "AS IS" BASIS,
# WITHOUT WARRANTIES OR CONDITIONS OF ANY KIND, either express or implied.
# See the License for the specific language governing permissions and
# limitations under the License.

from .backbones import *
from .losses import *

from .ann import *
from .bisenet import *
from .danet import *
from .deeplab import *
from .fast_scnn import *
from .fcn import *
from .gcnet import *
from .ocrnet import *
from .pspnet import *
from .gscnn import GSCNN
from .unet import UNet
from .hardnet import HarDNet
from .u2net import U2Net, U2Netp
from .attention_unet import AttentionUNet
from .unet_plusplus import UNetPlusPlus
from .unet_3plus import UNet3Plus
from .decoupled_segnet import DecoupledSegNet
from .emanet import *
from .isanet import *
from .dnlnet import *
from .setr import *
from .sfnet import *
from .pphumanseg_lite import *
from .mla_transformer import MLATransformer
from .portraitnet import PortraitNet
from .stdcseg import STDCSeg
from .segformer import SegFormer
<<<<<<< HEAD
from .pointrend import PointRend
=======
from .ginet import GINet
>>>>>>> e4c169fa
<|MERGE_RESOLUTION|>--- conflicted
+++ resolved
@@ -42,8 +42,5 @@
 from .portraitnet import PortraitNet
 from .stdcseg import STDCSeg
 from .segformer import SegFormer
-<<<<<<< HEAD
 from .pointrend import PointRend
-=======
-from .ginet import GINet
->>>>>>> e4c169fa
+from .ginet import GINet