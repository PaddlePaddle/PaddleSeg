--- conflicted
+++ resolved
@@ -67,11 +67,8 @@
 from .mscale_ocrnet import MscaleOCRNet
 from .topformer import TopFormer
 from .rtformer import RTFormer
-<<<<<<< HEAD
 from .upernet_vit_adapter import UPerNetViTAdapter
-=======
 from .lpsnet import LPSNet
 from .maskformer import MaskFormer
 from .segnext import SegNeXt
-from .knet import KNet
->>>>>>> 12509d30
+from .knet import KNet