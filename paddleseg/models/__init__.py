# Copyright (c) 2020 PaddlePaddle Authors. All Rights Reserved.
#
# Licensed under the Apache License, Version 2.0 (the "License");
# you may not use this file except in compliance with the License.
# You may obtain a copy of the License at
#
#    http://www.apache.org/licenses/LICENSE-2.0
#
# Unless required by applicable law or agreed to in writing, software
# distributed under the License is distributed on an "AS IS" BASIS,
# WITHOUT WARRANTIES OR CONDITIONS OF ANY KIND, either express or implied.
# See the License for the specific language governing permissions and
# limitations under the License.

from .backbones import *
from .losses import *

from .ann import *
from .bisenet import *
from .danet import *
from .deeplab import *
from .fast_scnn import *
from .fcn import *
from .gcnet import *
from .ocrnet import *
from .pspnet import *
from .gscnn import GSCNN
from .unet import UNet
from .hardnet import HarDNet
from .u2net import U2Net, U2Netp
from .attention_unet import AttentionUNet
from .unet_plusplus import UNetPlusPlus
from .unet_3plus import UNet3Plus
from .decoupled_segnet import DecoupledSegNet
from .emanet import *
from .isanet import *
from .dnlnet import *
from .setr import *
from .sfnet import *
from .pphumanseg_lite import *
from .mla_transformer import MLATransformer
from .portraitnet import PortraitNet
from .stdcseg import STDCSeg
from .segformer import SegFormer
from .pointrend import PointRend
from .ginet import GINet
from .segmenter import *
from .segnet import SegNet
from .encnet import ENCNet
from .hrnet_contrast import HRNetW48Contrast
from .espnet import ESPNetV2
from .pp_liteseg import PPLiteSeg
from .dmnet import DMNet
from .espnetv1 import ESPNetV1
from .enet import ENet
from .bisenetv1 import BiseNetV1
from .fastfcn import FastFCN
from .pfpnnet import PFPNNet
from .glore import GloRe
from .ddrnet import DDRNet_23
from .ccnet import CCNet
from .mobileseg import MobileSeg
from .upernet import UPerNet
<<<<<<< HEAD
from .upernetcae import UPerNetCAE
=======
from .sinet import SINet
from .lraspp import LRASPP
from .mscale_ocrnet import MscaleOCRNet
from .topformer import TopFormer
from .rtformer import RTFormer
>>>>>>> 9ce492f0
<|MERGE_RESOLUTION|>--- conflicted
+++ resolved
@@ -61,12 +61,9 @@
 from .ccnet import CCNet
 from .mobileseg import MobileSeg
 from .upernet import UPerNet
-<<<<<<< HEAD
 from .upernetcae import UPerNetCAE
-=======
 from .sinet import SINet
 from .lraspp import LRASPP
 from .mscale_ocrnet import MscaleOCRNet
 from .topformer import TopFormer
-from .rtformer import RTFormer
->>>>>>> 9ce492f0
+from .rtformer import RTFormer