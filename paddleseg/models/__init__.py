--- conflicted
+++ resolved
@@ -37,11 +37,6 @@
 from .dnlnet import *
 from .setr import *
 from .sfnet import *
-<<<<<<< HEAD
 from .ppseg_lite import *
 from .mla_transformer import MLATransformer
-=======
-from .shufflenet_slim import ShuffleNetV2
-from .mla_transformer import MLATransformer
-from .portraitnet import PortraitNet
->>>>>>> bff57817
+from .portraitnet import PortraitNet