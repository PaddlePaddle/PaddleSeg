--- conflicted
+++ resolved
@@ -36,9 +36,5 @@
 from .isanet import *
 from .dnlnet import *
 from .setr import *
-<<<<<<< HEAD
 from .sfnet import *
-=======
-from .sfnet import *
-from .shufflenet_slim import ShuffleNetV2
->>>>>>> dbf88d02
+from .shufflenet_slim import ShuffleNetV2