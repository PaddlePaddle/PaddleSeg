# Copyright (c) 2020 PaddlePaddle Authors. All Rights Reserved.
#
# Licensed under the Apache License, Version 2.0 (the "License");
# you may not use this file except in compliance with the License.
# You may obtain a copy of the License at
#
#    http://www.apache.org/licenses/LICENSE-2.0
#
# Unless required by applicable law or agreed to in writing, software
# distributed under the License is distributed on an "AS IS" BASIS,
# WITHOUT WARRANTIES OR CONDITIONS OF ANY KIND, either express or implied.
# See the License for the specific language governing permissions and
# limitations under the License.

from .backbones import *
from .losses import *

from .ann import *
from .bisenet import *
from .danet import *
from .deeplab import *
from .fast_scnn import *
from .fcn import *
from .gcnet import *
from .ocrnet import *
from .pspnet import *
from .gscnn import GSCNN
from .unet import UNet
from .hardnet import HarDNet
from .u2net import U2Net, U2Netp
from .attention_unet import AttentionUNet
from .unet_plusplus import UNetPlusPlus
from .unet_3plus import UNet3Plus
from .decoupled_segnet import DecoupledSegNet
from .emanet import *
from .isanet import *
from .dnlnet import *
from .setr import *
from .sfnet import *
from .pphumanseg_lite import *
from .mla_transformer import MLATransformer
from .portraitnet import PortraitNet
from .stdcseg import STDCSeg
from .segformer import SegFormer
from .pointrend import PointRend
from .ginet import GINet
from .segmenter import *
from .segnet import SegNet
from .encnet import ENCNet
from .hrnet_contrast import HRNetW48Contrast
from .espnet import ESPNetV2
<<<<<<< HEAD
from .enet import ENet
from .dmnet import DMNet
=======
from .dmnet import DMNet
from .espnetv1 import ESPNetV1
>>>>>>> 33bf4da4
<|MERGE_RESOLUTION|>--- conflicted
+++ resolved
@@ -49,10 +49,6 @@
 from .encnet import ENCNet
 from .hrnet_contrast import HRNetW48Contrast
 from .espnet import ESPNetV2
-<<<<<<< HEAD
-from .enet import ENet
-from .dmnet import DMNet
-=======
 from .dmnet import DMNet
 from .espnetv1 import ESPNetV1
->>>>>>> 33bf4da4
+from .enet import ENet