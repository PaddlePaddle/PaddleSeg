# Copyright (c) 2020 PaddlePaddle Authors. All Rights Reserved.
#
# Licensed under the Apache License, Version 2.0 (the "License");
# you may not use this file except in compliance with the License.
# You may obtain a copy of the License at
#
#    http://www.apache.org/licenses/LICENSE-2.0
#
# Unless required by applicable law or agreed to in writing, software
# distributed under the License is distributed on an "AS IS" BASIS,
# WITHOUT WARRANTIES OR CONDITIONS OF ANY KIND, either express or implied.
# See the License for the specific language governing permissions and
# limitations under the License.

from .backbones import *
from .losses import *

from .ann import *
from .bisenet import *
from .danet import *
from .deeplab import *
from .fast_scnn import *
from .fcn import *
from .gcnet import *
from .ocrnet import *
from .pspnet import *
from .gscnn import GSCNN
from .unet import UNet
from .hardnet import HarDNet
from .u2net import U2Net, U2Netp
from .attention_unet import AttentionUNet
from .unet_plusplus import UNetPlusPlus
from .unet_3plus import UNet3Plus
from .decoupled_segnet import DecoupledSegNet
from .emanet import *
from .isanet import *
from .dnlnet import *
from .setr import *
from .sfnet import *
from .pphumanseg_lite import *
from .mla_transformer import MLATransformer
from .portraitnet import PortraitNet
from .stdcseg import STDCSeg
from .segformer import SegFormer
from .pointrend import PointRend
from .ginet import GINet
<<<<<<< HEAD
from .segmenter import Segmenter, SegmenterMTD
=======
from .segnet import SegNet
>>>>>>> 0a3df68a
<|MERGE_RESOLUTION|>--- conflicted
+++ resolved
@@ -44,8 +44,5 @@
 from .segformer import SegFormer
 from .pointrend import PointRend
 from .ginet import GINet
-<<<<<<< HEAD
 from .segmenter import Segmenter, SegmenterMTD
-=======
-from .segnet import SegNet
->>>>>>> 0a3df68a
+from .segnet import SegNet