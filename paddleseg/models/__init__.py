# Copyright (c) 2020 PaddlePaddle Authors. All Rights Reserved.
#
# Licensed under the Apache License, Version 2.0 (the "License");
# you may not use this file except in compliance with the License.
# You may obtain a copy of the License at
#
#    http://www.apache.org/licenses/LICENSE-2.0
#
# Unless required by applicable law or agreed to in writing, software
# distributed under the License is distributed on an "AS IS" BASIS,
# WITHOUT WARRANTIES OR CONDITIONS OF ANY KIND, either express or implied.
# See the License for the specific language governing permissions and
# limitations under the License.

from .backbones import *
from .losses import *

from .ann import *
from .bisenet import *
from .danet import *
from .deeplab import *
from .fast_scnn import *
from .fcn import *
from .gcnet import *
from .ocrnet import *
from .pspnet import *
from .gscnn import GSCNN
from .unet import UNet
from .hardnet import HarDNet
from .u2net import U2Net, U2Netp
from .attention_unet import AttentionUNet
from .unet_plusplus import UNetPlusPlus
from .unet_3plus import UNet3Plus
from .decoupled_segnet import DecoupledSegNet
from .emanet import *
from .isanet import *
from .dnlnet import *
from .setr import *
from .sfnet import *
from .pphumanseg_lite import *
from .mla_transformer import MLATransformer
from .portraitnet import PortraitNet
from .stdcseg import STDCSeg
from .segformer import SegFormer
from .pointrend import PointRend
from .ginet import GINet
from .segmenter import *
from .segnet import SegNet
from .encnet import ENCNet
from .hrnet_contrast import HRNetW48Contrast
from .espnet import ESPNetV2
from .pp_liteseg import PPLiteSeg
from .dmnet import DMNet
from .espnetv1 import ESPNetV1
from .enet import ENet
from .bisenetv1 import BiseNetV1
from .fastfcn import FastFCN
from .pfpnnet import PFPNNet
from .glore import GloRe
<<<<<<< HEAD
from .ccnet import CCNet
=======
from .ddrnet import DDRNet_23
>>>>>>> 49e03b81
<|MERGE_RESOLUTION|>--- conflicted
+++ resolved
@@ -57,8 +57,5 @@
 from .fastfcn import FastFCN
 from .pfpnnet import PFPNNet
 from .glore import GloRe
-<<<<<<< HEAD
-from .ccnet import CCNet
-=======
 from .ddrnet import DDRNet_23
->>>>>>> 49e03b81
+from .ccnet import CCNet