--- conflicted
+++ resolved
@@ -66,8 +66,5 @@
 from .mscale_ocrnet import MscaleOCRNet
 from .topformer import TopFormer
 from .rtformer import RTFormer
-<<<<<<< HEAD
 from .maskformer import MaskFormer
-=======
-from .lpsnet import LPSNet
->>>>>>> 82a550e7
+from .lpsnet import LPSNet