# Copyright (c) 2020 PaddlePaddle Authors. All Rights Reserved.
#
# Licensed under the Apache License, Version 2.0 (the "License");
# you may not use this file except in compliance with the License.
# You may obtain a copy of the License at
#
#    http://www.apache.org/licenses/LICENSE-2.0
#
# Unless required by applicable law or agreed to in writing, software
# distributed under the License is distributed on an "AS IS" BASIS,
# WITHOUT WARRANTIES OR CONDITIONS OF ANY KIND, either express or implied.
# See the License for the specific language governing permissions and
# limitations under the License.

from .backbones import *
from .losses import *

from .ann import *
from .bisenet import *
from .danet import *
from .deeplab import *
from .fast_scnn import *
from .fcn import *
from .gcnet import *
from .ocrnet import *
from .pspnet import *
from .gscnn import GSCNN
from .unet import UNet
from .hardnet import HarDNet
from .u2net import U2Net, U2Netp
from .attention_unet import AttentionUNet
from .unet_plusplus import UNetPlusPlus
from .unet_3plus import UNet3Plus
from .decoupled_segnet import DecoupledSegNet
from .emanet import *
from .isanet import *
from .dnlnet import *
from .setr import *
from .sfnet import *
from .pphumanseg_lite import *
from .mla_transformer import MLATransformer
from .portraitnet import PortraitNet
from .stdcseg import STDCSeg
from .segformer import SegFormer
from .pointrend import PointRend
from .ginet import GINet
from .segmenter import *
from .segnet import SegNet
<<<<<<< HEAD
from .pphumansegv2_lite import PPHumanSegV1Lite
=======
from .hrnet_contrast import HRNetW48Contrast
from .espnet import ESPNetV2
>>>>>>> 2bc0ed9d
<|MERGE_RESOLUTION|>--- conflicted
+++ resolved
@@ -46,9 +46,6 @@
 from .ginet import GINet
 from .segmenter import *
 from .segnet import SegNet
-<<<<<<< HEAD
 from .pphumansegv2_lite import PPHumanSegV1Lite
-=======
 from .hrnet_contrast import HRNetW48Contrast
-from .espnet import ESPNetV2
->>>>>>> 2bc0ed9d
+from .espnet import ESPNetV2