# Copyright (c) 2020 PaddlePaddle Authors. All Rights Reserved.
#
# Licensed under the Apache License, Version 2.0 (the "License");
# you may not use this file except in compliance with the License.
# You may obtain a copy of the License at
#
#    http://www.apache.org/licenses/LICENSE-2.0
#
# Unless required by applicable law or agreed to in writing, software
# distributed under the License is distributed on an "AS IS" BASIS,
# WITHOUT WARRANTIES OR CONDITIONS OF ANY KIND, either express or implied.
# See the License for the specific language governing permissions and
# limitations under the License.

from .backbones import *
from .losses import *

from .ann import *
from .bisenet import *
from .danet import *
from .deeplab import *
from .fast_scnn import *
from .fcn import *
from .gcnet import *
from .ocrnet import *
from .pspnet import *
from .gscnn import GSCNN
from .unet import UNet
from .hardnet import HarDNet
from .u2net import U2Net, U2Netp
from .attention_unet import AttentionUNet
from .unet_plusplus import UNetPlusPlus
from .unet_3plus import UNet3Plus
from .decoupled_segnet import DecoupledSegNet
from .emanet import *
from .isanet import *
from .dnlnet import *
from .setr import *
from .sfnet import *
from .pphumanseg_lite import *
from .mla_transformer import MLATransformer
from .portraitnet import PortraitNet
from .stdcseg import STDCSeg
from .segformer import SegFormer
from .pointrend import PointRend
from .ginet import GINet
from .segmenter import *
from .segnet import SegNet
from .encnet import ENCNet
from .hrnet_contrast import HRNetW48Contrast
from .espnet import ESPNetV2
from .pp_liteseg import PPLiteSeg
from .dmnet import DMNet
from .espnetv1 import ESPNetV1
from .enet import ENet
from .bisenetv1 import BiseNetV1
from .fastfcn import FastFCN
from .pfpnnet import PFPNNet
from .glore import GloRe
from .ddrnet import DDRNet_23
from .ccnet import CCNet
from .mobileseg import MobileSeg
from .upernet import UPerNet
<<<<<<< HEAD
from .sinet import SINet
=======
from .lraspp import LRASPP
>>>>>>> 3a589b30
<|MERGE_RESOLUTION|>--- conflicted
+++ resolved
@@ -61,8 +61,5 @@
 from .ccnet import CCNet
 from .mobileseg import MobileSeg
 from .upernet import UPerNet
-<<<<<<< HEAD
 from .sinet import SINet
-=======
-from .lraspp import LRASPP
->>>>>>> 3a589b30
+from .lraspp import LRASPP