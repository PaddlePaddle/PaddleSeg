--- conflicted
+++ resolved
@@ -51,8 +51,5 @@
 from .espnet import ESPNetV2
 from .dmnet import DMNet
 from .espnetv1 import ESPNetV1
-<<<<<<< HEAD
 from .fastfcn import FastFCN
-=======
-from .pfpnnet import PFPNNet
->>>>>>> f755c908
+from .pfpnnet import PFPNNet