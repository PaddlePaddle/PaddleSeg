--- conflicted
+++ resolved
@@ -56,8 +56,5 @@
 from .bisenetv1 import BiseNetV1
 from .fastfcn import FastFCN
 from .pfpnnet import PFPNNet
-<<<<<<< HEAD
-from .ddrnet import DDRNet_23
-=======
 from .glore import GloRe
->>>>>>> f644e2ae
+from .ddrnet import DDRNet_23