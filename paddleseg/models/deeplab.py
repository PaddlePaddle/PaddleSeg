# Copyright (c) 2020 PaddlePaddle Authors. All Rights Reserved.
#
# Licensed under the Apache License, Version 2.0 (the "License");
# you may not use this file except in compliance with the License.
# You may obtain a copy of the License at
#
#    http://www.apache.org/licenses/LICENSE-2.0
#
# Unless required by applicable law or agreed to in writing, software
# distributed under the License is distributed on an "AS IS" BASIS,
# WITHOUT WARRANTIES OR CONDITIONS OF ANY KIND, either express or implied.
# See the License for the specific language governing permissions and
# limitations under the License.

import paddle
import paddle.nn as nn
import paddle.nn.functional as F

from paddleseg.cvlibs import manager
from paddleseg.models import layers
from paddleseg.utils import utils

__all__ = ['DeepLabV3P', 'DeepLabV3']


@manager.MODELS.add_component
class DeepLabV3P(nn.Layer):
    """
    The DeepLabV3Plus implementation based on PaddlePaddle.

    The original article refers to
     Liang-Chieh Chen, et, al. "Encoder-Decoder with Atrous Separable Convolution for Semantic Image Segmentation"
     (https://arxiv.org/abs/1802.02611)

    Args:
        num_classes (int): The unique number of target classes.
        backbone (paddle.nn.Layer): Backbone network, currently support Resnet50_vd/Resnet101_vd/Xception65.
        backbone_indices (tuple, optional): Two values in the tuple indicate the indices of output of backbone.
           Default: (0, 3).
        aspp_ratios (tuple, optional): The dilation rate using in ASSP module.
            If output_stride=16, aspp_ratios should be set as (1, 6, 12, 18).
            If output_stride=8, aspp_ratios is (1, 12, 24, 36).
            Default: (1, 6, 12, 18).
        aspp_out_channels (int, optional): The output channels of ASPP module. Default: 256.
        align_corners (bool, optional): An argument of F.interpolate. It should be set to False when the feature size is even,
            e.g. 1024x512, otherwise it is True, e.g. 769x769. Default: False.
        pretrained (str, optional): The path or url of pretrained model. Default: None.
        data_format(str, optional): Data format that specifies the layout of input. It can be "NCHW" or "NHWC". Default: "NCHW".
    """

    def __init__(self,
                 num_classes,
                 backbone,
                 backbone_indices=(0, 3),
                 aspp_ratios=(1, 6, 12, 18),
                 aspp_out_channels=256,
                 align_corners=False,
                 pretrained=None,
                 data_format="NCHW"):
        super().__init__()

        self.backbone = backbone
        backbone_channels = [
            backbone.feat_channels[i] for i in backbone_indices
        ]

        self.head = DeepLabV3PHead(
            num_classes,
            backbone_indices,
            backbone_channels,
            aspp_ratios,
            aspp_out_channels,
            align_corners,
            data_format=data_format)

        self.align_corners = align_corners
        self.pretrained = pretrained
        self.data_format = data_format
        self.init_weight()

    def forward(self, x):
        feat_list = self.backbone(x)
        logit_list = self.head(feat_list)
        if self.data_format == 'NCHW':
            ori_shape = x.shape[2:]
        else:
            ori_shape = x.shape[1:3]
        return [
            F.interpolate(
                logit,
<<<<<<< HEAD
                paddle.shape(x)[2:],
=======
                ori_shape,
>>>>>>> 36652c63
                mode='bilinear',
                align_corners=self.align_corners,
                data_format=self.data_format) for logit in logit_list
        ]

    def init_weight(self):
        if self.pretrained is not None:
            utils.load_entire_model(self, self.pretrained)


class DeepLabV3PHead(nn.Layer):
    """
    The DeepLabV3PHead implementation based on PaddlePaddle.

    Args:
        num_classes (int): The unique number of target classes.
        backbone_indices (tuple): Two values in the tuple indicate the indices of output of backbone.
            the first index will be taken as a low-level feature in Decoder component;
            the second one will be taken as input of ASPP component.
            Usually backbone consists of four downsampling stage, and return an output of
            each stage. If we set it as (0, 3), it means taking feature map of the first
            stage in backbone as low-level feature used in Decoder, and feature map of the fourth
            stage as input of ASPP.
        backbone_channels (tuple): The same length with "backbone_indices". It indicates the channels of corresponding index.
        aspp_ratios (tuple): The dilation rates using in ASSP module.
        aspp_out_channels (int): The output channels of ASPP module.
        align_corners (bool): An argument of F.interpolate. It should be set to False when the output size of feature
            is even, e.g. 1024x512, otherwise it is True, e.g. 769x769.
        data_format(str, optional): Data format that specifies the layout of input. It can be "NCHW" or "NHWC". Default: "NCHW".
    """

    def __init__(self,
                 num_classes,
                 backbone_indices,
                 backbone_channels,
                 aspp_ratios,
                 aspp_out_channels,
                 align_corners,
                 data_format='NCHW'):
        super().__init__()

        self.aspp = layers.ASPPModule(
            aspp_ratios,
            backbone_channels[1],
            aspp_out_channels,
            align_corners,
            use_sep_conv=True,
            image_pooling=True,
            data_format=data_format)
        self.decoder = Decoder(
            num_classes,
            backbone_channels[0],
            align_corners,
            data_format=data_format)
        self.backbone_indices = backbone_indices

    def forward(self, feat_list):
        logit_list = []
        low_level_feat = feat_list[self.backbone_indices[0]]
        x = feat_list[self.backbone_indices[1]]
        x = self.aspp(x)
        logit = self.decoder(x, low_level_feat)
        logit_list.append(logit)

        return logit_list


@manager.MODELS.add_component
class DeepLabV3(nn.Layer):
    """
    The DeepLabV3 implementation based on PaddlePaddle.

    The original article refers to
     Liang-Chieh Chen, et, al. "Rethinking Atrous Convolution for Semantic Image Segmentation"
     (https://arxiv.org/pdf/1706.05587.pdf).

    Args:
        Please Refer to DeepLabV3P above.
    """

    def __init__(self,
                 num_classes,
                 backbone,
                 backbone_indices=(3, ),
                 aspp_ratios=(1, 6, 12, 18),
                 aspp_out_channels=256,
                 align_corners=False,
                 pretrained=None):
        super().__init__()

        self.backbone = backbone
        backbone_channels = [
            backbone.feat_channels[i] for i in backbone_indices
        ]

        self.head = DeepLabV3Head(num_classes, backbone_indices,
                                  backbone_channels, aspp_ratios,
                                  aspp_out_channels, align_corners)
        self.align_corners = align_corners
        self.pretrained = pretrained
        self.init_weight()

    def forward(self, x):
        feat_list = self.backbone(x)
        logit_list = self.head(feat_list)
        return [
            F.interpolate(
                logit,
                paddle.shape(x)[2:],
                mode='bilinear',
                align_corners=self.align_corners) for logit in logit_list
        ]

    def init_weight(self):
        if self.pretrained is not None:
            utils.load_entire_model(self, self.pretrained)


class DeepLabV3Head(nn.Layer):
    """
    The DeepLabV3Head implementation based on PaddlePaddle.

    Args:
        Please Refer to DeepLabV3PHead above.
    """

    def __init__(self, num_classes, backbone_indices, backbone_channels,
                 aspp_ratios, aspp_out_channels, align_corners):
        super().__init__()

        self.aspp = layers.ASPPModule(
            aspp_ratios,
            backbone_channels[0],
            aspp_out_channels,
            align_corners,
            use_sep_conv=False,
            image_pooling=True)

        self.cls = nn.Conv2D(
            in_channels=aspp_out_channels,
            out_channels=num_classes,
            kernel_size=1)

        self.backbone_indices = backbone_indices

    def forward(self, feat_list):
        logit_list = []
        x = feat_list[self.backbone_indices[0]]
        x = self.aspp(x)
        logit = self.cls(x)
        logit_list.append(logit)

        return logit_list


class Decoder(nn.Layer):
    """
    Decoder module of DeepLabV3P model

    Args:
        num_classes (int): The number of classes.
        in_channels (int): The number of input channels in decoder module.
    """

    def __init__(self,
                 num_classes,
                 in_channels,
                 align_corners,
                 data_format='NCHW'):
        super(Decoder, self).__init__()

        self.data_format = data_format
        self.conv_bn_relu1 = layers.ConvBNReLU(
            in_channels=in_channels,
            out_channels=48,
            kernel_size=1,
            data_format=data_format)

        self.conv_bn_relu2 = layers.SeparableConvBNReLU(
            in_channels=304,
            out_channels=256,
            kernel_size=3,
            padding=1,
            data_format=data_format)
        self.conv_bn_relu3 = layers.SeparableConvBNReLU(
            in_channels=256,
            out_channels=256,
            kernel_size=3,
            padding=1,
            data_format=data_format)
        self.conv = nn.Conv2D(
            in_channels=256,
            out_channels=num_classes,
            kernel_size=1,
            data_format=data_format)

        self.align_corners = align_corners

    def forward(self, x, low_level_feat):
        low_level_feat = self.conv_bn_relu1(low_level_feat)
        if self.data_format == 'NCHW':
            low_level_shape = low_level_feat.shape[-2:]
            axis = 1
        else:
            low_level_shape = low_level_feat.shape[1:3]
            axis = -1
        x = F.interpolate(
            x,
<<<<<<< HEAD
            paddle.shape(low_level_feat)[2:],
=======
            low_level_shape,
>>>>>>> 36652c63
            mode='bilinear',
            align_corners=self.align_corners,
            data_format=self.data_format)
        x = paddle.concat([x, low_level_feat], axis=axis)
        x = self.conv_bn_relu2(x)
        x = self.conv_bn_relu3(x)
        x = self.conv(x)
        return x<|MERGE_RESOLUTION|>--- conflicted
+++ resolved
@@ -88,11 +88,7 @@
         return [
             F.interpolate(
                 logit,
-<<<<<<< HEAD
-                paddle.shape(x)[2:],
-=======
                 ori_shape,
->>>>>>> 36652c63
                 mode='bilinear',
                 align_corners=self.align_corners,
                 data_format=self.data_format) for logit in logit_list
@@ -301,11 +297,7 @@
             axis = -1
         x = F.interpolate(
             x,
-<<<<<<< HEAD
-            paddle.shape(low_level_feat)[2:],
-=======
             low_level_shape,
->>>>>>> 36652c63
             mode='bilinear',
             align_corners=self.align_corners,
             data_format=self.data_format)
