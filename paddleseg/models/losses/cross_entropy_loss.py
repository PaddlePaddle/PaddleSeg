# Copyright (c) 2020 PaddlePaddle Authors. All Rights Reserved.
#
# Licensed under the Apache License, Version 2.0 (the "License");
# you may not use this file except in compliance with the License.
# You may obtain a copy of the License at
#
#    http://www.apache.org/licenses/LICENSE-2.0
#
# Unless required by applicable law or agreed to in writing, software
# distributed under the License is distributed on an "AS IS" BASIS,
# WITHOUT WARRANTIES OR CONDITIONS OF ANY KIND, either express or implied.
# See the License for the specific language governing permissions and
# limitations under the License.

import paddle
from paddle import nn
import paddle.nn.functional as F

from paddleseg.cvlibs import manager


@manager.LOSSES.add_component
class CrossEntropyLoss(nn.Layer):
    """
    Implements the cross entropy loss function.

    Args:
        weight (tuple|list|ndarray|Tensor, optional): A manual rescaling weight
            given to each class. Its length must be equal to the number of classes.
            Default ``None``.
        ignore_index (int64, optional): Specifies a target value that is ignored
            and does not contribute to the input gradient. Default ``255``.
        top_k_percent_pixels (float, optional): the value lies in [0.0, 1.0]. When its value < 1.0, only compute the loss for
            the top k percent pixels (e.g., the top 20% pixels). This is useful for hard pixel mining. Default ``1.0``.
        data_format (str, optional): The tensor format to use, 'NCHW' or 'NHWC'. Default ``'NCHW'``.
    """

    def __init__(self,
                 weight=None,
                 ignore_index=255,
                 top_k_percent_pixels=1.0,
                 data_format='NCHW'):
        super(CrossEntropyLoss, self).__init__()
        if weight is not None:
            weight = paddle.to_tensor(weight, dtype='float32')
        self.weight = weight
        self.ignore_index = ignore_index
        self.top_k_percent_pixels = top_k_percent_pixels
        self.EPS = 1e-8
        self.data_format = data_format

    def forward(self, logit, label, semantic_weights=None):
        """
        Forward computation.

        Args:
            logit (Tensor): Logit tensor, the data type is float32, float64. Shape is
                (N, C), where C is number of classes, and if shape is more than 2D, this
                is (N, C, D1, D2,..., Dk), k >= 1.
            label (Tensor): Label tensor, the data type is int64. Shape is (N), where each
                value is 0 <= label[i] <= C-1, and if shape is more than 2D, this is
                (N, D1, D2,..., Dk), k >= 1.
            semantic_weights (Tensor, optional): Weights about loss for each pixels, shape is the same as label. Default: None.
        """
        channel_axis = 1 if self.data_format == 'NCHW' else -1
        if self.weight is not None and logit.shape[channel_axis] != len(
                self.weight):
            raise ValueError(
                'The number of weights = {} must be the same as the number of classes = {}.'
                .format(len(self.weight), logit.shape[1]))
<<<<<<< HEAD

        logit = paddle.transpose(logit, [0, 2, 3, 1])
        loss = F.cross_entropy(
            logit,
            label,
            ignore_index=self.ignore_index,
            reduction='none',
            weight=self.weight)
=======
        if channel_axis == 1:
            logit = paddle.transpose(logit, [0, 2, 3, 1])
        if self.weight is None:
            loss = F.cross_entropy(
                logit, label, ignore_index=self.ignore_index, reduction='none')
        else:
            label_one_hot = F.one_hot(label, logit.shape[-1])
            loss = F.cross_entropy(
                logit,
                label_one_hot * self.weight,
                soft_label=True,
                reduction='none')
            loss = loss.squeeze(-1)
>>>>>>> 1eb006a6

        mask = label != self.ignore_index
        mask = paddle.cast(mask, 'float32')

        loss = loss * mask
        if semantic_weights is not None:
            loss = loss * semantic_weights

        if self.weight is not None:
            _one_hot = F.one_hot(label, logit.shape[-1])
            coef = paddle.sum(_one_hot * self.weight, axis=-1)
        else:
            coef = paddle.ones_like(label)

        label.stop_gradient = True
        mask.stop_gradient = True

        if self.top_k_percent_pixels == 1.0:
            avg_loss = paddle.mean(loss) / (paddle.mean(mask * coef) + self.EPS)
            return avg_loss

        loss = loss.reshape((-1, ))
        top_k_pixels = int(self.top_k_percent_pixels * loss.numel())
        loss, indices = paddle.topk(loss, top_k_pixels)
        coef = coef.reshape((-1, ))
        coef = paddle.gather(coef, indices)
        coef.stop_gradient = True

        return loss.mean() / (paddle.mean(coef) + self.EPS)<|MERGE_RESOLUTION|>--- conflicted
+++ resolved
@@ -68,7 +68,6 @@
             raise ValueError(
                 'The number of weights = {} must be the same as the number of classes = {}.'
                 .format(len(self.weight), logit.shape[1]))
-<<<<<<< HEAD
 
         logit = paddle.transpose(logit, [0, 2, 3, 1])
         loss = F.cross_entropy(
@@ -77,21 +76,6 @@
             ignore_index=self.ignore_index,
             reduction='none',
             weight=self.weight)
-=======
-        if channel_axis == 1:
-            logit = paddle.transpose(logit, [0, 2, 3, 1])
-        if self.weight is None:
-            loss = F.cross_entropy(
-                logit, label, ignore_index=self.ignore_index, reduction='none')
-        else:
-            label_one_hot = F.one_hot(label, logit.shape[-1])
-            loss = F.cross_entropy(
-                logit,
-                label_one_hot * self.weight,
-                soft_label=True,
-                reduction='none')
-            loss = loss.squeeze(-1)
->>>>>>> 1eb006a6
 
         mask = label != self.ignore_index
         mask = paddle.cast(mask, 'float32')
