# Copyright (c) 2020 PaddlePaddle Authors. All Rights Reserved.
#
# Licensed under the Apache License, Version 2.0 (the "License");
# you may not use this file except in compliance with the License.
# You may obtain a copy of the License at
#
#    http://www.apache.org/licenses/LICENSE-2.0
#
# Unless required by applicable law or agreed to in writing, software
# distributed under the License is distributed on an "AS IS" BASIS,
# WITHOUT WARRANTIES OR CONDITIONS OF ANY KIND, either express or implied.
# See the License for the specific language governing permissions and
# limitations under the License.

from .mixed_loss import MixedLoss
from .cross_entropy_loss import CrossEntropyLoss
from .binary_cross_entropy_loss import BCELoss
from .lovasz_loss import LovaszSoftmaxLoss, LovaszHingeLoss
from .gscnn_dual_task_loss import DualTaskLoss
from .edge_attention_loss import EdgeAttentionLoss
from .bootstrapped_cross_entropy import BootstrappedCrossEntropyLoss
from .dice_loss import DiceLoss
from .ohem_cross_entropy_loss import OhemCrossEntropyLoss
from .decoupledsegnet_relax_boundary_loss import RelaxBoundaryLoss
from .ohem_edge_attention_loss import OhemEdgeAttentionLoss
from .l1_loss import L1Loss
from .mean_square_error_loss import MSELoss
<<<<<<< HEAD
from .rmi_loss import RMILoss
=======
from .focal_loss import FocalLoss
from .kl_loss import KLLoss
>>>>>>> c00c7b2a
<|MERGE_RESOLUTION|>--- conflicted
+++ resolved
@@ -25,9 +25,5 @@
 from .ohem_edge_attention_loss import OhemEdgeAttentionLoss
 from .l1_loss import L1Loss
 from .mean_square_error_loss import MSELoss
-<<<<<<< HEAD
-from .rmi_loss import RMILoss
-=======
 from .focal_loss import FocalLoss
-from .kl_loss import KLLoss
->>>>>>> c00c7b2a
+from .kl_loss import KLLoss