--- conflicted
+++ resolved
@@ -19,11 +19,7 @@
 from paddleseg.cvlibs import manager
 
 _IS_NPU = "npu" in paddle.get_device()
-<<<<<<< HEAD
 _IS_MLU = "mlu" in paddle.get_device()
-=======
->>>>>>> 3c9ec104
-
 
 @manager.LOSSES.add_component
 class OhemCrossEntropyLoss(nn.Layer):
@@ -124,7 +120,6 @@
                               ignore_index=self.ignore_index,
                               reduction='none')
             loss = loss.unsqueeze(1)
-<<<<<<< HEAD
         elif _IS_MLU:
             logit_trans = logit.transpose((0, 2, 3, 1)).flatten(0, 2)
             mask = label != 255
@@ -138,8 +133,6 @@
                                    axis=-1)
             loss = loss.reshape([n, h, w, 1]).transpose([0, 3, 1, 2])
             loss = loss * mask.astype("float32")
-=======
->>>>>>> 3c9ec104
         else:
             loss = F.cross_entropy(logit,
                                    label,
