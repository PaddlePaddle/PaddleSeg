--- conflicted
+++ resolved
@@ -14,21 +14,6 @@
 import paddle.nn.functional as F
 
 from paddleseg.cvlibs import manager
-
-
-def dice_loss_helper(logit, label, mask, smooth, eps):
-    assert logit.shape == label.shape, \
-        "The shape of logit and label should be the same"
-    logit = paddle.reshape(logit, [0, -1])
-    label = paddle.reshape(label, [0, -1])
-    mask = paddle.reshape(mask, [0, -1])
-    logit *= mask
-    label *= mask
-    intersection = paddle.sum(logit * label, axis=1)
-    cardinality = paddle.sum(logit + label, axis=1)
-    dice_loss = 1 - (2 * intersection + smooth) / (cardinality + smooth + eps)
-    dice_loss = dice_loss.mean()
-    return dice_loss
 
 
 @manager.LOSSES.add_component
@@ -60,22 +45,6 @@
         logits = F.softmax(logits, axis=1)
         labels_one_hot = F.one_hot(labels, num_class)
         labels_one_hot = paddle.transpose(labels_one_hot, [0, 3, 1, 2])
-<<<<<<< HEAD
-
-        mask = labels != self.ignore_index
-        mask = paddle.cast(paddle.unsqueeze(mask, 1), 'float32')
-
-        dice_loss = 0.0
-        for i in range(num_class):
-            dice_loss_i = dice_loss_helper(logits[:, i], labels_one_hot[:, i],
-                                           mask, self.smooth, self.eps)
-            if self.weight is not None:
-                dice_loss_i *= self.weight[i]
-            dice_loss += dice_loss_i
-        dice_loss = dice_loss / num_class
-
-        return dice_loss
-=======
 
         mask = labels != self.ignore_index
         mask = paddle.cast(paddle.unsqueeze(mask, 1), 'float32')
@@ -104,5 +73,4 @@
     cardinality = paddle.sum(logit + label, axis=1)
     dice_loss = 1 - (2 * intersection + smooth) / (cardinality + smooth + eps)
     dice_loss = dice_loss.mean()
-    return dice_loss
->>>>>>> e44530e6
+    return dice_loss