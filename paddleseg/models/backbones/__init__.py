# Copyright (c) 2020 PaddlePaddle Authors. All Rights Reserved.
#
# Licensed under the Apache License, Version 2.0 (the "License");
# you may not use this file except in compliance with the License.
# You may obtain a copy of the License at
#
#    http://www.apache.org/licenses/LICENSE-2.0
#
# Unless required by applicable law or agreed to in writing, software
# distributed under the License is distributed on an "AS IS" BASIS,
# WITHOUT WARRANTIES OR CONDITIONS OF ANY KIND, either express or implied.
# See the License for the specific language governing permissions and
# limitations under the License.

from .hrnet import *
from .resnet_vd import *
from .xception_deeplab import *
from .mobilenetv3 import *
from .vision_transformer import *
from .swin_transformer import *
from .mobilenetv2 import *
from .mix_transformer import *
<<<<<<< HEAD
from .stdcnet import *
=======
from .stdcnet import * 
>>>>>>> ae601697
<|MERGE_RESOLUTION|>--- conflicted
+++ resolved
@@ -20,8 +20,4 @@
 from .swin_transformer import *
 from .mobilenetv2 import *
 from .mix_transformer import *
-<<<<<<< HEAD
-from .stdcnet import *
-=======
-from .stdcnet import * 
->>>>>>> ae601697
+from .stdcnet import * 