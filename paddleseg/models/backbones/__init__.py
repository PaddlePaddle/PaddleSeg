# Copyright (c) 2020 PaddlePaddle Authors. All Rights Reserved.
#
# Licensed under the Apache License, Version 2.0 (the "License");
# you may not use this file except in compliance with the License.
# You may obtain a copy of the License at
#
#    http://www.apache.org/licenses/LICENSE-2.0
#
# Unless required by applicable law or agreed to in writing, software
# distributed under the License is distributed on an "AS IS" BASIS,
# WITHOUT WARRANTIES OR CONDITIONS OF ANY KIND, either express or implied.
# See the License for the specific language governing permissions and
# limitations under the License.

from .hrnet import *
from .resnet_vd import *
from .xception_deeplab import *
from .mobilenetv3 import *
from .vision_transformer import *
from .swin_transformer import *
from .mobilenetv2 import *
from .mix_transformer import *
from .stdcnet import *
from .lite_hrnet import *
from .shufflenetv2 import *
from .ghostnet import *
<<<<<<< HEAD
from .cae import *
=======
from .top_transformer import *
from .uhrnet import *
>>>>>>> e838945c
<|MERGE_RESOLUTION|>--- conflicted
+++ resolved
@@ -24,9 +24,6 @@
 from .lite_hrnet import *
 from .shufflenetv2 import *
 from .ghostnet import *
-<<<<<<< HEAD
 from .cae import *
-=======
 from .top_transformer import *
-from .uhrnet import *
->>>>>>> e838945c
+from .uhrnet import *