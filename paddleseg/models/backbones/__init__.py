# Copyright (c) 2020 PaddlePaddle Authors. All Rights Reserved.
#
# Licensed under the Apache License, Version 2.0 (the "License");
# you may not use this file except in compliance with the License.
# You may obtain a copy of the License at
#
#    http://www.apache.org/licenses/LICENSE-2.0
#
# Unless required by applicable law or agreed to in writing, software
# distributed under the License is distributed on an "AS IS" BASIS,
# WITHOUT WARRANTIES OR CONDITIONS OF ANY KIND, either express or implied.
# See the License for the specific language governing permissions and
# limitations under the License.

from .hrnet import *
from .resnet_vd import *
from .xception_deeplab import *
from .mobilenetv3 import *
from .vision_transformer import *
from .swin_transformer import *
from .mobilenetv2 import *
from .mix_transformer import *
from .stdcnet import *
from .lite_hrnet import *
from .shufflenetv2 import *
from .ghostnet import *
from .cae import *
from .top_transformer import *
from .uhrnet import *
<<<<<<< HEAD
<<<<<<< HEAD
from .hrformer import *
=======
=======
from .strideformer import *
>>>>>>> 9c55f60f
from .vit_adapter import *
from .hrformer import *
from .mscan import *
>>>>>>> 574be6fd86c5aa99dd7b60c746d4166def5698e0<|MERGE_RESOLUTION|>--- conflicted
+++ resolved
@@ -27,14 +27,8 @@
 from .cae import *
 from .top_transformer import *
 from .uhrnet import *
-<<<<<<< HEAD
-<<<<<<< HEAD
 from .hrformer import *
-=======
-=======
 from .strideformer import *
->>>>>>> 9c55f60f
 from .vit_adapter import *
 from .hrformer import *
-from .mscan import *
->>>>>>> 574be6fd86c5aa99dd7b60c746d4166def5698e0+from .mscan import *