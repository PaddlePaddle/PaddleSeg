--- conflicted
+++ resolved
@@ -16,10 +16,6 @@
 from .resnet_vd import *
 from .xception_deeplab import *
 from .mobilenetv3 import *
-<<<<<<< HEAD
-from .vit import *
-from .mobilenetv2 import *
-=======
 from .vision_transformer import *
 from .swin_transformer import *
->>>>>>> dd6e03c1
+from .mobilenetv2 import *