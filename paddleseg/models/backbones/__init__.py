--- conflicted
+++ resolved
@@ -27,11 +27,8 @@
 from .cae import *
 from .top_transformer import *
 from .uhrnet import *
-<<<<<<< HEAD
 from .efficientformerv2 import *
-=======
 from .hrformer import *
->>>>>>> 6c9b8334
 from .strideformer import *
 from .vit_adapter import *
 from .mscan import *
