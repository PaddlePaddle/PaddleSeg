--- conflicted
+++ resolved
@@ -21,10 +21,7 @@
 from .mobilenetv2 import *
 from .mix_transformer import *
 from .stdcnet import *
-<<<<<<< HEAD
-from .hrnetv2_psa import HRNETV2_PSA
-=======
 from .lite_hrnet import *
 from .shufflenetv2 import *
 from .ghostnet import *
->>>>>>> 79ac80e1
+from .hrnetv2_psa import HRNETV2_PSA