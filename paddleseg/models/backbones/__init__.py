# Copyright (c) 2020 PaddlePaddle Authors. All Rights Reserved.
#
# Licensed under the Apache License, Version 2.0 (the "License");
# you may not use this file except in compliance with the License.
# You may obtain a copy of the License at
#
#    http://www.apache.org/licenses/LICENSE-2.0
#
# Unless required by applicable law or agreed to in writing, software
# distributed under the License is distributed on an "AS IS" BASIS,
# WITHOUT WARRANTIES OR CONDITIONS OF ANY KIND, either express or implied.
# See the License for the specific language governing permissions and
# limitations under the License.

from .hrnet import *
from .resnet_vd import *
from .xception_deeplab import *
from .mobilenetv3 import *
from .vision_transformer import *
from .swin_transformer import *
from .mobilenetv2 import *
from .mix_transformer import *
from .stdcnet import *
from .lite_hrnet import *
from .shufflenetv2 import *
from .ghostnet import *
from .top_transformer import *
from .uhrnet import *
<<<<<<< HEAD
from .mscan import *
=======
from .hrformer import *
>>>>>>> 513ce90d
<|MERGE_RESOLUTION|>--- conflicted
+++ resolved
@@ -26,8 +26,5 @@
 from .ghostnet import *
 from .top_transformer import *
 from .uhrnet import *
-<<<<<<< HEAD
-from .mscan import *
-=======
 from .hrformer import *
->>>>>>> 513ce90d
+from .mscan import *