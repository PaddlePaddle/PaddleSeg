# Copyright (c) 2020 PaddlePaddle Authors. All Rights Reserved.
#
# Licensed under the Apache License, Version 2.0 (the "License");
# you may not use this file except in compliance with the License.
# You may obtain a copy of the License at
#
#    http://www.apache.org/licenses/LICENSE-2.0
#
# Unless required by applicable law or agreed to in writing, software
# distributed under the License is distributed on an "AS IS" BASIS,
# WITHOUT WARRANTIES OR CONDITIONS OF ANY KIND, either express or implied.
# See the License for the specific language governing permissions and
# limitations under the License.

from .hrnet import *
from .resnet_vd import *
from .xception_deeplab import *
from .mobilenetv3 import *
from .vision_transformer import *
from .swin_transformer import *
from .mobilenetv2 import *
from .mix_transformer import *
from .stdcnet import *
from .lite_hrnet import *
from .shufflenetv2 import *
from .ghostnet import *
from .cae import *
from .top_transformer import *
from .uhrnet import *
<<<<<<< HEAD
from .efficientformerv2 import *
=======
from .strideformer import *
from .vit_adapter import *
from .hrformer import *
from .mscan import *
>>>>>>> 676b488a
<|MERGE_RESOLUTION|>--- conflicted
+++ resolved
@@ -27,11 +27,8 @@
 from .cae import *
 from .top_transformer import *
 from .uhrnet import *
-<<<<<<< HEAD
 from .efficientformerv2 import *
-=======
 from .strideformer import *
 from .vit_adapter import *
 from .hrformer import *
-from .mscan import *
->>>>>>> 676b488a
+from .mscan import *