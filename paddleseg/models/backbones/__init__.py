# Copyright (c) 2020 PaddlePaddle Authors. All Rights Reserved.
#
# Licensed under the Apache License, Version 2.0 (the "License");
# you may not use this file except in compliance with the License.
# You may obtain a copy of the License at
#
#    http://www.apache.org/licenses/LICENSE-2.0
#
# Unless required by applicable law or agreed to in writing, software
# distributed under the License is distributed on an "AS IS" BASIS,
# WITHOUT WARRANTIES OR CONDITIONS OF ANY KIND, either express or implied.
# See the License for the specific language governing permissions and
# limitations under the License.

from .hrnet import *
from .resnet_vd import *
from .xception_deeplab import *
from .mobilenetv3 import *
from .vision_transformer import *
from .swin_transformer import *
from .mobilenetv2 import *
from .mix_transformer import *
from .stdcnet import *
from .lite_hrnet import *
from .shufflenetv2 import *
from .ghostnet import *
from .cae import *
from .top_transformer import *
from .uhrnet import *
<<<<<<< HEAD
from .vit_adapter import *
=======
from .hrformer import *
from .mscan import *
>>>>>>> 12509d30
<|MERGE_RESOLUTION|>--- conflicted
+++ resolved
@@ -27,9 +27,6 @@
 from .cae import *
 from .top_transformer import *
 from .uhrnet import *
-<<<<<<< HEAD
 from .vit_adapter import *
-=======
 from .hrformer import *
-from .mscan import *
->>>>>>> 12509d30
+from .mscan import *