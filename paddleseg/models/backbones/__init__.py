# Copyright (c) 2020 PaddlePaddle Authors. All Rights Reserved.
#
# Licensed under the Apache License, Version 2.0 (the "License");
# you may not use this file except in compliance with the License.
# You may obtain a copy of the License at
#
#    http://www.apache.org/licenses/LICENSE-2.0
#
# Unless required by applicable law or agreed to in writing, software
# distributed under the License is distributed on an "AS IS" BASIS,
# WITHOUT WARRANTIES OR CONDITIONS OF ANY KIND, either express or implied.
# See the License for the specific language governing permissions and
# limitations under the License.

from .hrnet import *
from .resnet_vd import *
from .xception_deeplab import *
from .mobilenetv3 import *
from .vision_transformer import *
from .swin_transformer import *
from .mobilenetv2 import *
from .mix_transformer import *
from .stdcnet import *
from .lite_hrnet import *
from .shufflenetv2 import *
from .ghostnet import *
from .cae import *
from .top_transformer import *
from .uhrnet import *
<<<<<<< HEAD
=======
from .hrformer import *
from .strideformer import *
>>>>>>> fea3a4e9
from .vit_adapter import *
from .hrformer import *
from .mscan import *<|MERGE_RESOLUTION|>--- conflicted
+++ resolved
@@ -27,11 +27,7 @@
 from .cae import *
 from .top_transformer import *
 from .uhrnet import *
-<<<<<<< HEAD
-=======
 from .hrformer import *
 from .strideformer import *
->>>>>>> fea3a4e9
 from .vit_adapter import *
-from .hrformer import *
 from .mscan import *