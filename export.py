--- conflicted
+++ resolved
@@ -134,12 +134,8 @@
                 'model': 'model.pdmodel',
                 'params': 'model.pdiparams',
                 'with_softmax': args.with_softmax,
-<<<<<<< HEAD
-                'with_argmax': not args.without_argmax
-=======
                 'with_argmax': not args.without_argmax,
                 'input_shape': shape
->>>>>>> d01eef2d
             }
         }
         yaml.dump(data, file)
