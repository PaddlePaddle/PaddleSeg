--- conflicted
+++ resolved
@@ -3,8 +3,5 @@
 from .modnet import MODNet
 from .human_matting import HumanMatting
 from .dim import DIM
-<<<<<<< HEAD
 from .ppmatting import PPMatting
-=======
-from .gca import GCABaseline, GCA
->>>>>>> 1d0fe788
+from .gca import GCABaseline, GCA