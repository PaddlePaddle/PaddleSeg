English | [简体中文](README_CN.md)

# Matting
Image Matting is the technique of extracting foreground from an image by calculating its color and transparency. It is widely used in the film industry to replace background, image composition, and visual effects. Each pixel in the image will have a value that represents its foreground transparency, called Alpha. The set of all Alpha values in an image is called Alpha Matte. The part of the image covered by the mask can be extracted to complete foreground separation.

<p align="center">
<img src="https://user-images.githubusercontent.com/30919197/141714637-be8af7b1-ccd0-49df-a4f9-10423705802e.jpg" width="100%" height="100%">
</p>

## Update Notes
2022.04
[1] Add PPMatting model.
[2] Add PPHumanMatting high-resolution human matting model.
[3] Add Grad, Conn evaluation metrics.
[4] Add foreground evaluation funciton. use [ML](https://arxiv.org/pdf/2006.14970.pdf) algorithm to evaluate foreground when prediction or background replacement.
[5] Add GradientLoss and LaplacianLoss.
[6] Add RandomSharpen, RandomSharpen, RandomReJpeg, RSSN data augmentation strategies.

2021.11 Matting Project is released.
[1] Support Matting models: DIM, MODNet.
[2] Support model export and python deployment.
[3] Support background replacement function.
[4] Support human matting deployment in Android.

## Contents
- [Installation](#Installation)
- [Models](#Models)
- [Dataset Preparation](#Dataset-Preparation)
- [Training, Evaluation and Prediction](#Training-Evaluation-and-Prediction)
- [Background Replacement](#Background-Replacement)
- [Export and Deploy](#Export-and-Deploy)
- [Human Matting Deployment in Android](./deploy/human_matting_android_demo/README.md)

## Installation

#### 1. Install PaddlePaddle

Versions

* PaddlePaddle >= 2.0.2

* Python >= 3.7+

Due to the high computational cost of model, PaddleSeg is recommended for GPU version PaddlePaddle. CUDA 10.0 or later is recommended. See [PaddlePaddle official website](https://www.paddlepaddle.org.cn/install/quick?docurl=/documentation/docs/zh/install/pip/linux-pip.html) for the installation tutorial.

#### 2. Download the PaddleSeg repository

```shell
git clone https://github.com/PaddlePaddle/PaddleSeg
```

#### 3. Installation

```shell
cd PaddleSeg
pip install -e .
cd Matting
pip install -r requirements.txt
```

## Models
A variety of human matting models are provided for you to select according the actual situation.

Model recommend:
- for accuracy: PP-Matting, using PP-Matting-512 in low resolution situation, using PP-Matting-1024 in high resolution situation.
- for speed: ModNet-MobileNetV2.
- high resolution (>2048) human matting with simple background: PP-HumanMatting.
- providing trimap：DIM-VGG16.

| Model | Params(M) | FLOPs(G) | FPS | Checkpoint | Inference Model |
| - | - | -| - | - | - |
| PP-Matting-512     | 24.5 | 91.28 | 32.1 | - | [model inference](https://paddleseg.bj.bcebos.com/matting/models/deploy/pp-matting-hrnet_w18-human_512.zip) |
| PP-Matting-1024    | 24.5 | 91.28 | 18.6(1024X1024) | - | [model inference](https://paddleseg.bj.bcebos.com/matting/models/deploy/pp-matting-hrnet_w18-human_1024.zip) |
| PP-HumanMatting    | 63.9 | 135.8 (2048X2048)| 35.7(2048X2048)| [model](https://paddleseg.bj.bcebos.com/matting/models/human_matting-resnet34_vd.pdparams) | [model inference](https://paddleseg.bj.bcebos.com/matting/models/deploy/pp-humanmatting-resnet34_vd.zip) |
| ModNet-MobileNetV2 | 6.5 | 15.7 | 151.6 | [model](https://paddleseg.bj.bcebos.com/matting/models/modnet-mobilenetv2.pdparams) | [model inference](https://paddleseg.bj.bcebos.com/matting/models/deploy/modnet-mobilenetv2.zip) |
| ModNet-ResNet50_vd | 92.2 | 151.6 | 142.8 | [model](https://paddleseg.bj.bcebos.com/matting/models/modnet-resnet50_vd.pdparams) | [model inference](https://paddleseg.bj.bcebos.com/matting/models/deploy/modnet-resnet50_vd.zip) |
| ModNet-HRNet_W18   | 10.2 | 28.5 | 39.1 | [model](https://paddleseg.bj.bcebos.com/matting/models/modnet-hrnet_w18.pdparams) | [model inference](https://paddleseg.bj.bcebos.com/matting/models/deploy/modnet-hrnet_w18.zip) |
| DIM-VGG16          | 28.4 | 175.5| 32.2 | [model](https://paddleseg.bj.bcebos.com/matting/models/dim-vgg16.pdparams) | [model inference](https://paddleseg.bj.bcebos.com/matting/models/deploy/dim-vgg16.zip) |

Note: The model default input size is (512, 512) while calcuting FLOPs and FPS and the GPU is Tesla V100 32G.

## Dataset preparation

Using MODNet's open source [PPM-100](https://github.com/ZHKKKe/PPM) dataset as our demo dataset for the tutorial.

Organize the dataset into the following structure and place the dataset under the `data` directory.

```
PPM-100/
|--train/
|  |--fg/
|  |--alpha/
|
|--val/
|  |--fg/
|  |--alpha
|
|--train.txt
|
|--val.txt
```

The image name in the fg directory must be the same as the that in the alpha directory.

The contents of train.txt and val.txt are as follows:
```
train/fg/14299313536_ea3e61076c_o.jpg
train/fg/14429083354_23c8fddff5_o.jpg
train/fg/14559969490_d33552a324_o.jpg
...
```

You can download the organized [PPM-100](https://paddleseg.bj.bcebos.com/matting/datasets/PPM-100.zip) dataset directly for subsequent tutorials.

If the full image is composited of foreground and background like the Composition-1k dataset used in [Deep Image Matting](https://arxiv.org/pdf/1703.03872.pdf), the dataset should be organized as follows:
```
Composition-1k/
|--bg/
|
|--train/
|  |--fg/
|  |--alpha/
|
|--val/
|  |--fg/
|  |--alpha/
|  |--trimap/ (if existing)
|
|--train.txt
|
|--val.txt
```
The contents of train.txt is as follows:
```
train/fg/fg1.jpg bg/bg1.jpg
train/fg/fg2.jpg bg/bg2.jpg
train/fg/fg3.jpg bg/bg3.jpg
...
```

The contents of val.txt is as follows. If trimap does not exist in dataset, the third column is not needed and the code will generate trimap automatically.
```
val/fg/fg1.jpg bg/bg1.jpg val/trimap/trimap1.jpg
val/fg/fg2.jpg bg/bg2.jpg val/trimap/trimap2.jpg
val/fg/fg3.jpg bg/bg3.jpg val/trimap/trimap3.jpg
...
```
## Training, Evaluation and Prediction
### Training
```shell
export CUDA_VISIBLE_DEVICES=0
python train.py \
       --config configs/modnet/modnet-mobilenetv2.yml \
       --do_eval \
       --use_vdl \
       --save_interval 5000 \
       --num_workers 5 \
       --save_dir output
```

**note:** Using `--do_eval` will affect training speed and increase memory consumption, turning on and off according to needs.

`--num_workers` Read data in multi-process mode. Speed up data preprocessing.

Run the following command to view more parameters.
```shell
python train.py --help
```
If you want to use multiple GPUs，please use `python -m paddle.distributed.launch` to run.

### Evaluation
```shell
export CUDA_VISIBLE_DEVICES=0
python val.py \
       --config configs/modnet/modnet-mobilenetv2.yml \
       --model_path output/best_model/model.pdparams \
       --save_dir ./output/results \
       --save_results
```
`--save_result` The prediction results will be saved if turn on. If it is off, it will speed up the evaluation.

You can directly download the provided model for evaluation.

Run the following command to view more parameters.
```shell
python val.py --help
```

### Prediction
```shell
export CUDA_VISIBLE_DEVICES=0
python predict.py \
    --config configs/modnet/modnet-mobilenetv2.yml \
    --model_path output/best_model/model.pdparams \
    --image_path data/PPM-100/val/fg/ \
    --save_dir ./output/results \
    --fg_estimate True
```
If the model requires trimap information, pass the trimap path through '--trimap_path'.

`--fg_Estimate False` can turn off foreground estimation, which improves prediction speed but reduces image quality.

You can directly download the provided model for evaluation.

Run the following command to view more parameters.
```shell
python predict.py --help
```

## Background Replacement
```shell
export CUDA_VISIBLE_DEVICES=0
python bg_replace.py \
    --config configs/modnet/modnet-mobilenetv2.yml \
    --model_path output/best_model/model.pdparams \
    --image_path path/to/your/image \
    --background path/to/your/background/image \
    --save_dir ./output/results \
    --fg_estimate True
```
If the model requires trimap information, pass the trimap path through `--trimap_path`.

`--background` can pass a path of brackground image or select one of ('r', 'g', 'b', 'w') which represent red, green, blue and white. If it is not specified, a green background is used.

`--fg_Estimate False` can turn off foreground estimation, which improves prediction speed but reduces image quality.

**note：** `--image_path` must be a image path。

You can directly download the provided model for background replacement.

Run the following command to view more parameters.
```shell
python bg_replace.py --help
```

## Export and Deploy
### Model Export
```shell
python export.py \
    --config configs/modnet/modnet-mobilenetv2.yml \
    --model_path output/best_model/model.pdparams \
    --save_dir output/export
```
If the model requires trimap information, `--trimap` is need.

Run the following command to view more parameters.
```shell
python export.py --help
```

### Deploy
```shell
python deploy/python/infer.py \
    --config output/export/deploy.yaml \
    --image_path data/PPM-100/val/fg/ \
    --save_dir output/results \
    --fg_estimate True
```
If the model requires trimap information, pass the trimap path through '--trimap_path'.

`--fg_Estimate False` can turn off foreground estimation, which improves prediction speed but reduces image quality.

Run the following command to view more parameters.
```shell
python deploy/python/infer.py --help
```
## Acknowledgement

* Thanks [Qian bin](https://github.com/qianbin1989228) for their contributons.

<<<<<<< HEAD
Thanks
[Qian bin](https://github.com/qianbin1989228)
for their contributons.

Thanks to Jizhizi Li et.al. whose [GFM](https://arxiv.org/abs/2010.16188) matting framework help the algorithm reseach of PP-Matting.
=======
* Thanks for the algorithm support of [GFM](https://arxiv.org/abs/2010.16188).
>>>>>>> c49b49ca
<|MERGE_RESOLUTION|>--- conflicted
+++ resolved
@@ -268,12 +268,4 @@
 
 * Thanks [Qian bin](https://github.com/qianbin1989228) for their contributons.
 
-<<<<<<< HEAD
-Thanks
-[Qian bin](https://github.com/qianbin1989228)
-for their contributons.
-
-Thanks to Jizhizi Li et.al. whose [GFM](https://arxiv.org/abs/2010.16188) matting framework help the algorithm reseach of PP-Matting.
-=======
-* Thanks for the algorithm support of [GFM](https://arxiv.org/abs/2010.16188).
->>>>>>> c49b49ca
+* Thanks for the algorithm support of [GFM](https://arxiv.org/abs/2010.16188).