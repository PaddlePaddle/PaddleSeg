--- conflicted
+++ resolved
@@ -31,13 +31,25 @@
 [4] Support human matting deployment in Android.
 
 ## Contents
-- [Installation](#Installation)
-- [Models](#Models)
-- [Dataset Preparation](#Dataset-Preparation)
-- [Training, Evaluation and Prediction](#Training-Evaluation-and-Prediction)
-- [Background Replacement](#Background-Replacement)
-- [Export and Deploy](#Export-and-Deploy)
-- [Human Matting Deployment in Android](./deploy/human_matting_android_demo/README.md)
+- [Matting](#matting)
+- [One-click experience](#one-click-experience)
+  - [Update Notes](#update-notes)
+  - [Contents](#contents)
+  - [Installation](#installation)
+      - [1. Install PaddlePaddle](#1-install-paddlepaddle)
+      - [2. Download the PaddleSeg repository](#2-download-the-paddleseg-repository)
+      - [3. Installation](#3-installation)
+  - [Models](#models)
+  - [Dataset preparation](#dataset-preparation)
+  - [Training, Evaluation and Prediction](#training-evaluation-and-prediction)
+    - [Training](#training)
+    - [Evaluation](#evaluation)
+    - [Prediction](#prediction)
+  - [Background Replacement](#background-replacement)
+  - [Export and Deploy](#export-and-deploy)
+    - [Model Export](#model-export)
+    - [Deploy](#deploy)
+  - [Acknowledgement](#acknowledgement)
 
 ## Installation
 
@@ -60,14 +72,7 @@
 #### 3. Installation
 
 ```shell
-<<<<<<< HEAD
-cd PaddleSeg
-pip install -r requirements.txt
-pip install -e .
-cd Matting
-=======
 cd PaddleSeg/Matting
->>>>>>> 53d59320
 pip install -r requirements.txt
 ```
 
