--- conflicted
+++ resolved
@@ -19,14 +19,9 @@
 
 
 def unsorted_segment_sum(data, segment_ids, unique_labels, feature_dims):
-<<<<<<< HEAD
-    zeros = fluid.layers.fill_constant_batch_size_like(
-        unique_labels, shape=[1, feature_dims], dtype='float32', value=0)
-=======
     unique_labels_shape = fluid.layers.shape(unique_labels)
     zeros = fluid.layers.fill_constant(
         shape=[unique_labels_shape[0], feature_dims], dtype='float32', value=0)
->>>>>>> 020d1072
     segment_ids = fluid.layers.unsqueeze(segment_ids, axes=[1])
     segment_ids.stop_gradient = True
     segment_sum = fluid.layers.scatter_nd_add(zeros, segment_ids, data)
