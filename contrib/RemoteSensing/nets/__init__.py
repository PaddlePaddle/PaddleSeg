<<<<<<< HEAD
# coding: utf8
# Copyright (c) 2019 PaddlePaddle Authors. All Rights Reserve.
#
# Licensed under the Apache License, Version 2.0 (the "License");
# you may not use this file except in compliance with the License.
# You may obtain a copy of the License at
#
#    http://www.apache.org/licenses/LICENSE-2.0
#
# Unless required by applicable law or agreed to in writing, software
# distributed under the License is distributed on an "AS IS" BASIS,
# WITHOUT WARRANTIES OR CONDITIONS OF ANY KIND, either express or implied.
# See the License for the specific language governing permissions and
# limitations under the License.

from .unet import UNet
=======
from .unet import UNet
from .hrnet import HRNet
>>>>>>> 020d1072
<|MERGE_RESOLUTION|>--- conflicted
+++ resolved
@@ -1,4 +1,3 @@
-<<<<<<< HEAD
 # coding: utf8
 # Copyright (c) 2019 PaddlePaddle Authors. All Rights Reserve.
 #
@@ -15,7 +14,4 @@
 # limitations under the License.
 
 from .unet import UNet
-=======
-from .unet import UNet
-from .hrnet import HRNet
->>>>>>> 020d1072
+from .hrnet import HRNet