--- conflicted
+++ resolved
@@ -388,13 +388,9 @@
               optimizer=None,
               learning_rate=0.01,
               lr_decay_power=0.9,
-<<<<<<< HEAD
               regularization_coeff=4e-5,
-              use_vdl=False):
-=======
               use_vdl=False,
               quant=False):
->>>>>>> 1ad20393
         self.labels = train_dataset.labels
         self.train_transforms = train_dataset.transforms
         self.train_init = locals()
@@ -415,8 +411,6 @@
             pretrain_weights=pretrain_weights,
             resume_weights=resume_weights)
 
-<<<<<<< HEAD
-=======
         # 进行量化
         if quant:
             # 当 for_test=False ，返回类型为 fluid.CompiledProgram
@@ -429,7 +423,6 @@
             #     loss_name=self.train_outputs['loss'].name)
             self.status = 'Quant'
 
->>>>>>> 1ad20393
         if self.begin_epoch >= num_epochs:
             raise ValueError(
                 ("begin epoch[{}] is larger than num_epochs[{}]").format(
