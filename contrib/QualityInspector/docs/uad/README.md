<<<<<<< HEAD
# 无监督异常检测算法
=======
# 无监督异常检测方案
>>>>>>> b0010064


<<<<<<< HEAD

## 1. 数据集
=======
## 1. 无监督异常检测算法介绍

无监督异常检测(UAD)算法的技术方向可分为基于表示的算法和基于重构的算法。

基于表示的算法思想是希望通过某种映射将原输入图片映射到某个特征空间，在此特征空间可以更容易区分正常样本与异常样本，此类算法的特点是速度较快，但只能够实现patch级的分割；
基于重构的算法思想是仅使用正常样本训练的重构模型只能很好的重构正常样本，而不能准确地重构缺陷样本，从而可对比重构误差来检测缺陷样本，此类算法的特点是能够实现像素级的分割，但速度较慢；
在具体实现时，基于表示的算法通常采用在ImageNet上预训练的backbone提取图片的特征，在预测时通过比对正常样本与异常样本的特征的差异进行缺陷的分类与分割；
基于重构的算法通常采用自编码器作为重构模型，在预测时通过比对重构前后图片的差异进行缺陷的分类与分割。

目前UAD方案支持三种基于表示的无监督异常检测算法，分别是[PaDiM](../../configs/uad/padim/README.md), [PatchCore](../../configs/uad/patchcore/README.md)以及[STFPM](../../configs/uad/stfpm/README.md)，其中，PaDiM、PatchCore无需训练网络，未来将支持更多无监督异常检测算法。
>>>>>>> b0010064

## 2. 数据集准备

此工具以MVTec AD数据集为例, 首先下载数据集[下载MVTec AD](https://www.mvtec.com/company/research/datasets/mvtec-ad/), 将数据集保存在`QualityInspector/data`中，目录结构如下：

```
data/mvtec_anomaly_detection/
    |
    |--bottle                    # 某类产品
    |  |--ground_truth           # 标签图
    |     |--broken_large        # 某类缺陷标签图
    |        |--000_mask.png     
    |        |--001_mask.png
    |        |--...
    |  |  |--broken_small        # 某类缺陷标签图
    |        |--...
    |  |  |--contamination       # 某类缺陷标签图
    |        |--...
    |  |--test                   # 测试样本
    |     |--good                # 正常样本测试图
    |        |--000.png
    |        |--...
    |     |--broken_large        # 某类缺陷测试图
    |        |--000.png
    |        |--...
    |     |--broken_small        # 某类缺陷测试图
    |        |--...
    |     |--contamination       # 某类缺陷测试图
    |        |--...
    |  |--train                  # 训练样本
    |     |--good                # 正常样本训练图
    |        |--000.png
    |        |--...
    ...

```

MVTec AD数据包含结构和纹理类型的零件共计15类，其中训练集只包含OK图像，测试集包含NG和OK图像，示意图如下：

![](https://github.com/Sunting78/images/blob/master/mvtec.png)

另外，如果希望使用自己的数据集, 请组织成上述MVTec AD数据集的格式, 将自定义数据集作为MVTec AD中的一个category，即路径设置为`QualityInspector/data/mvtec_anomaly_detection/{category}/...`，标签文件为灰度图, 缺陷部分像素值为255;


## 2. 训练、评估、预测命令

以PaDiM模型为例，训练、评估、预测脚本存放在`tools/uad/padim/`目录下，通过`--config`参数传入对应模型YML配置文件，通过`--category`参数指定MVTec AD中的某个类别:

* 训练:

```python tools/uad/padim/train.py --config ./configs/uad/padim/padim_resnet18_mvtec.yml --category bottle```

* 评估:

```python tools/uad/padim/val.py --config ./configs/uad/padim/padim_resnet18_mvtec.yml --category bottle```

* 预测:

```python tools/uad/padim/predict.py --config ./configs/uad/padim/padim_resnet18_mvtec.yml --category bottle```



## 3. 配置文件解读

无监督异常检测(uad)模型的参数可以通过YML配置文件和命令行参数两种方式指定, 如果YML文件与命令行同时指定一个参数, 命令行指定的优先级更高, 以PaDiM的YML文件为例, 主要包含以下参数:

```
# common arguments
device: gpu
seed: 3   # 指定numpy, paddle的随机种子

# dataset arguments
batch_size: 1
category: bottle # 指定MVTecAD数据集的某个类别
resize: [256, 256]  # 指定读取图像的resize尺寸
crop_size: [224, 224]  # 指定resize图像的crop尺寸
data_path: data/mvtec_anomaly_detection  # 指定MVTecAD数据集的根目录
save_path: output/    # 指定训练时模型参数保存的路径和评估/预测时结果图片的保存路径

# train arguments
do_eval: True  # 指定训练后是否进行评估
backbone: resnet18  # 支持resnet18, resnet50, wide_resnet50_2

# val and predict arguments
save_pic: True   # 指定是否保存第一张评估图片/预测图片的结果
model_path: output/resnet18/bottle/bottle.pdparams # 指定加载模型参数的路径

# predict arguments
img_path: data/mvtec_anomaly_detection/bottle/test/broken_large/000.png  # 指定预测的图片路径
threshold: 0.5    # 指定预测后二值化异常分数图的阈值
```<|MERGE_RESOLUTION|>--- conflicted
+++ resolved
@@ -1,14 +1,6 @@
-<<<<<<< HEAD
-# 无监督异常检测算法
-=======
 # 无监督异常检测方案
->>>>>>> b0010064
 
 
-<<<<<<< HEAD
-
-## 1. 数据集
-=======
 ## 1. 无监督异常检测算法介绍
 
 无监督异常检测(UAD)算法的技术方向可分为基于表示的算法和基于重构的算法。
@@ -19,7 +11,6 @@
 基于重构的算法通常采用自编码器作为重构模型，在预测时通过比对重构前后图片的差异进行缺陷的分类与分割。
 
 目前UAD方案支持三种基于表示的无监督异常检测算法，分别是[PaDiM](../../configs/uad/padim/README.md), [PatchCore](../../configs/uad/patchcore/README.md)以及[STFPM](../../configs/uad/stfpm/README.md)，其中，PaDiM、PatchCore无需训练网络，未来将支持更多无监督异常检测算法。
->>>>>>> b0010064
 
 ## 2. 数据集准备
 
@@ -31,7 +22,7 @@
     |--bottle                    # 某类产品
     |  |--ground_truth           # 标签图
     |     |--broken_large        # 某类缺陷标签图
-    |        |--000_mask.png     
+    |        |--000_mask.png  
     |        |--001_mask.png
     |        |--...
     |  |  |--broken_small        # 某类缺陷标签图
