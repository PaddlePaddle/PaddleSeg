--- conflicted
+++ resolved
@@ -1,8 +1,4 @@
-<<<<<<< HEAD
-# copyright (c) 2022 PaddlePaddle Authors. All Rights Reserve.
-=======
 # copyright (c) 2021 PaddlePaddle Authors. All Rights Reserve.
->>>>>>> 4ce007da
 #
 # Licensed under the Apache License, Version 2.0 (the "License");
 # you may not use this file except in compliance with the License.
