#!/bin/bash

source ./test_tipc/common_func.sh

FILENAME=$1
# MODE be one of ['lite_train_lite_infer']
MODE=$2

dataline=$(cat ${FILENAME})

# parser params
IFS=$'\n'
lines=(${dataline})

# The training params
<<<<<<< HEAD
model_name=$(func_parser_value ${lines[1]})

=======
model_name=$(func_parser_value "${lines[1]}")
>>>>>>> f815b8d4

trainer_list=$(func_parser_value "${lines[14]}")

# MODE be one of ['lite_train_lite_infer']
<<<<<<< HEAD
if [ ${MODE} == "lite_train_lite_infer" ]
then
  if [ "${model_name:0:${#model_name}-1}" == "nnFormer" ]
  then
    echo "nnFormer"
    mkdir -p ./test_tipc/data
    rm -rf ./test_tipc/data/mini_acdc
    cd ./test_tipc/data/
    wget https://paddleseg.bj.bcebos.com/dataset/mini_acdc.zip
    unzip mini_acdc.zip  && cd ../../
  else
    echo "else"
=======
if [ ${MODE} = "lite_train_lite_infer" ];then
>>>>>>> f815b8d4
    mkdir -p ./test_tipc/data
    rm -rf ./test_tipc/data/mini_levir_dataset
    cd ./test_tipc/data/
    wget https://bj.bcebos.com/paddleseg/dataset/mini_brainT_dataset.zip
    unzip mini_brainT_dataset.zip  && cd ../../
  fi
fi<|MERGE_RESOLUTION|>--- conflicted
+++ resolved
@@ -13,17 +13,12 @@
 lines=(${dataline})
 
 # The training params
-<<<<<<< HEAD
 model_name=$(func_parser_value ${lines[1]})
 
-=======
-model_name=$(func_parser_value "${lines[1]}")
->>>>>>> f815b8d4
 
 trainer_list=$(func_parser_value "${lines[14]}")
 
 # MODE be one of ['lite_train_lite_infer']
-<<<<<<< HEAD
 if [ ${MODE} == "lite_train_lite_infer" ]
 then
   if [ "${model_name:0:${#model_name}-1}" == "nnFormer" ]
@@ -36,9 +31,6 @@
     unzip mini_acdc.zip  && cd ../../
   else
     echo "else"
-=======
-if [ ${MODE} = "lite_train_lite_infer" ];then
->>>>>>> f815b8d4
     mkdir -p ./test_tipc/data
     rm -rf ./test_tipc/data/mini_levir_dataset
     cd ./test_tipc/data/
