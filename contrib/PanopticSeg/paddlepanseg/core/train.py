# Copyright (c) 2023 PaddlePaddle Authors. All Rights Reserved.
#
# Licensed under the Apache License, Version 2.0 (the "License");
# you may not use this file except in compliance with the License.
# You may obtain a copy of the License at
#
#    http://www.apache.org/licenses/LICENSE-2.0
#
# Unless required by applicable law or agreed to in writing, software
# distributed under the License is distributed on an "AS IS" BASIS,
# WITHOUT WARRANTIES OR CONDITIONS OF ANY KIND, either express or implied.
# See the License for the specific language governing permissions and
# limitations under the License.

import os
import time
import shutil
from collections import deque

import paddle
from paddleseg.utils import (TimeAverager, calculate_eta, resume, logger,
                             worker_init_fn, train_profiler, op_flops_funs,
                             init_ema_params, update_ema_model)

from paddlepanseg.core.val import evaluate
from paddlepanseg.core.runner import PanSegRunner
from paddlepanseg.core.launcher import AMPLauncher


class _DistOptimizerWrapper(object):
    def __init__(self, dist_optim):
        assert isinstance(dist_optim, paddle.distributed.fleet.Fleet)
        self._optim = dist_optim

    def __getattr__(self, name):
        # XXX: We choose to rewrite `__getattr__` here because it is simpler.
        # However, this may cause performance drop.
        # First try to find the attribute in `self._optim`
        try:
            return getattr(self._optim, name)
        except AttributeError:
            # If an attribute is not found in `self._optim`, search it in the internal optimizer
            real_optim = self._optim.user_defined_optimizer
            if not hasattr(real_optim, name):
                raise AttributeError
            else:
                return getattr(real_optim, name)


def train(model,
          train_dataset,
          losses,
          optimizer,
          postprocessor,
          runner,
          val_dataset=None,
          save_dir='output',
          iters=10000,
          batch_size=2,
          resume_model=None,
          save_interval=1000,
          log_iters=10,
          num_workers=0,
          use_vdl=False,
          keep_checkpoint_max=5,
          eval_sem=False,
          eval_ins=False,
          precision='fp32',
          amp_level='O1',
          profiler_options=None,
          to_static_training=False):
    """
    Launch training.

    Args:
        model（nn.Layer): A panoptic segmentation model.
        train_dataset (paddle.io.Dataset): Used to read and process training datasets.
        losses (dict): A dict including 'types' and 'coef'. `losses['types']` is a list of loss objects, while `losses['coef']` 
            is a list of the relevant coefficients. `len(losses['coef'])` should be equal to 1 or `len(losses['types'])`.
        optimizer (paddle.optimizer.Optimizer): The optimizer used for model training.
        postprocessor (paddlepanseg.postprocessors.Postprocessor): Used to postprocess model output in model validation.
        runner (paddlepanseg.core.runners.PanSegRunner): Used to define how the components interact.
        val_dataset (paddle.io.Dataset, optional): Used to read and process validation datasets.
        save_dir (str, optional): The directory for saving the model snapshot. Default: 'output'.
        iters (int, optional): How may iterations to train the model for. Defualt: 10000.
        batch_size (int, optional): The mini-batch size. If multiple GPUs are used, this is the mini-batch size on each GPU.
            Default: 2.
        resume_model (str, optional): The path of the model to resume. Default: None.
        save_interval (int, optional): How many iterations to save a model snapshot once during training. Default: 1000.
        log_iters (int, optional): Display logging information at every `log_iters`. Default: 10.
        num_workers (int, optional): The number of workers used by the data loader. Default: 0.
        use_vdl (bool, optional): Whether or not to use VisualDL during training. Default: False.
        keep_checkpoint_max (int, optional): The maximum number of checkpoints to save. Default: 5.
        eval_sem (bool, optional): Whether or not to calculate semantic segmentation metrics during validation. Default: False.
        eval_ins (bool, optional): Whether or not to calculate instance segmentation metrics during validation. Default: False.
        precision (str, optional): If `precision` is 'fp16', enable automatic mixed precision training. Default: 'fp32'.
        amp_level (str, optional): The auto mixed precision level. Choices are 'O1' and 'O2'. Default: 'O1'.
        profiler_options (str, optional): The option of train profiler.
        to_static_training (bool, optional): Whether to use @to_static for training.
    """

    model.train()
    nranks = paddle.distributed.ParallelEnv().nranks
    local_rank = paddle.distributed.ParallelEnv().local_rank

    start_iter = 0
    if resume_model is not None:
        start_iter = resume(model, optimizer, resume_model)

    if not os.path.isdir(save_dir):
        if os.path.exists(save_dir):
            os.remove(save_dir)
        os.makedirs(save_dir, exist_ok=True)

    # Use AMP
    if precision == 'fp16':
        logger.info("Use AMP to train. AMP level = {}.".format(amp_level))

    if nranks > 1:
        paddle.distributed.fleet.init(is_collective=True)
        optimizer = paddle.distributed.fleet.distributed_optimizer(optimizer)
        if isinstance(optimizer, paddle.distributed.fleet.Fleet):
            optimizer = _DistOptimizerWrapper(optimizer)
        ddp_model = paddle.distributed.fleet.distributed_model(model)

    # Build batch sampler and data loader
    batch_sampler = paddle.io.DistributedBatchSampler(
        train_dataset, batch_size=batch_size, shuffle=True, drop_last=True)
    loader = paddle.io.DataLoader(
        train_dataset,
        batch_sampler=batch_sampler,
        num_workers=num_workers,
        return_list=True,
        worker_init_fn=worker_init_fn,
        collate_fn=train_dataset.collate
        if hasattr(train_dataset, 'collate') else None)

    # Bind components to runner
    if nranks > 1:
        runner.bind(model=ddp_model, criteria=losses, optimizer=optimizer)
    else:
        runner.bind(model=model, criteria=losses, optimizer=optimizer)

    # Create launcher
    launcher = AMPLauncher(
        runner=runner, precision=precision, amp_level=amp_level)

    if use_vdl:
        # Build log writer
        from visualdl import LogWriter
        log_writer = LogWriter(save_dir)
    if to_static_training:
        model = paddle.jit.to_static(model)
        logger.info("Successfully applied @to_static")

    avg_loss = 0.0
    avg_loss_list = []
    iters_per_epoch = len(batch_sampler)
    best_pq = -1.0
    best_model_iter = -1
    reader_cost_averager = TimeAverager()
    batch_cost_averager = TimeAverager()
    save_models = deque()
    batch_start = time.time()

    # By default we adopt iteration-based training
    iter = start_iter
    while iter < iters:
        for data in loader:
            iter += 1
            if iter > iters:
                break

            reader_cost_averager.record(time.time() - batch_start)

<<<<<<< HEAD
            lr = optimizer.get_lr()

            # Update lr.
            if isinstance(optimizer, paddle.distributed.fleet.Fleet):
                lr_sche = optimizer.user_defined_optimizer._learning_rate
            else:
                lr_sche = optimizer._learning_rate
            if isinstance(lr_sche, paddle.optimizer.lr.LRScheduler):
                if isinstance(lr_sche, paddle.optimizer.lr.ReduceOnPlateau):
                    lr_sche.step(loss)
                else:
                    lr_sche.step()

            train_profiler.add_profiler_step(profiler_options)

            model.clear_gradients()
=======
            loss, loss_list = launcher.train_step(
                data=data, return_loss_list=True)
>>>>>>> e9e8691a
            avg_loss += float(loss)
            if not avg_loss_list:
                avg_loss_list = [l.numpy() for l in loss_list]
            else:
                for i in range(len(loss_list)):
                    avg_loss_list[i] += loss_list[i].numpy()

            batch_cost_averager.record(
                time.time() - batch_start, num_samples=batch_size)

            if (iter) % log_iters == 0 and local_rank == 0:
                lr = launcher.runner.optimizer.get_lr()
                avg_loss /= log_iters
                avg_loss_list = [l[0] / log_iters for l in avg_loss_list]
                remain_iters = iters - iter
                avg_train_batch_cost = batch_cost_averager.get_average()
                avg_train_reader_cost = reader_cost_averager.get_average()
                eta = calculate_eta(remain_iters, avg_train_batch_cost)
                logger.info(
                    "[TRAIN] epoch: {}, iter: {}/{}, loss: {:.4f}, lr: {:.6f}, batch_cost: {:.4f}, reader_cost: {:.5f}, ips: {:.4f} samples/sec | ETA {}"
                    .format((iter - 1
                             ) // iters_per_epoch + 1, iter, iters, avg_loss,
                            lr, avg_train_batch_cost, avg_train_reader_cost,
                            batch_cost_averager.get_ips_average(), eta))
                if use_vdl:
                    log_writer.add_scalar('Train/loss', avg_loss, iter)
                    # Record all losses if there are more than 2 losses.
                    if len(avg_loss_list) > 1:
                        avg_loss_dict = {}
                        for i, value in enumerate(avg_loss_list):
                            avg_loss_dict['loss_' + str(i)] = value
                        for key, value in avg_loss_dict.items():
                            log_tag = 'Train/' + key
                            log_writer.add_scalar(log_tag, value, iter)

                    log_writer.add_scalar('Train/lr', lr, iter)
                    log_writer.add_scalar('Train/batch_cost',
                                          avg_train_batch_cost, iter)
                    log_writer.add_scalar('Train/reader_cost',
                                          avg_train_reader_cost, iter)

                avg_loss = 0.0
                avg_loss_list = []
                reader_cost_averager.reset()
                batch_cost_averager.reset()

            # Save model
            if (iter % save_interval == 0 or iter == iters) and local_rank == 0:
                current_save_dir = os.path.join(save_dir,
                                                "iter_{}".format(iter))
                if not os.path.isdir(current_save_dir):
                    os.makedirs(current_save_dir)
                paddle.save(model.state_dict(),
                            os.path.join(current_save_dir, 'model.pdparams'))
                paddle.save(optimizer.state_dict(),
                            os.path.join(current_save_dir, 'model.pdopt'))
                save_models.append(current_save_dir)
                if len(save_models) > keep_checkpoint_max > 0:
                    model_to_remove = save_models.popleft()
                    shutil.rmtree(model_to_remove)

            # Eval model
            if (iter % save_interval == 0 or iter == iters) and (
                    val_dataset is not None) and local_rank == 0:
                num_workers = 1 if num_workers > 0 else 0
                results = evaluate(
                    model,
                    val_dataset,
                    postprocessor,
                    num_workers=num_workers,
                    print_detail=False,
                    eval_sem=eval_sem,
                    eval_ins=eval_ins,
                    precision=precision,
                    amp_level=amp_level,
                    runner=runner)

                pq = results['pan_metrics']['All']['pq']
                desc = "[EVAL] PQ: {:.4f}".format(pq)
                if eval_sem:
                    miou = results['sem_metrics']['mIoU']
                    desc += ", mIoU: {:.4f}".format(miou)
                if eval_ins:
                    map = results['ins_metrics']['mAP']
                    desc += ", mAP: {:.4f}".format(map)
                    map50 = results['ins_metrics']['mAP50']
                    desc += ", mAP50: {:.4f}".format(map50)
                logger.info(desc)
                model.train()

            # Save best model and add evaluation results to vdl.
            if (iter % save_interval == 0 or iter == iters) and local_rank == 0:
                if val_dataset is not None and iter > iters // 2:
                    if pq > best_pq:
                        best_pq = pq
                        best_model_iter = iter
                        best_model_dir = os.path.join(save_dir, "best_model")
                        paddle.save(
                            model.state_dict(),
                            os.path.join(best_model_dir, 'model.pdparams'))
                    logger.info(
                        '[EVAL] The model with the best validation PQ ({:.4f}) was saved at iter {}.'
                        .format(best_pq, best_model_iter))

                    if use_vdl:
                        log_writer.add_scalar('Evaluate/PQ', pq, iter)
                        if eval_sem:
                            log_writer.add_scalar('Evaluate/mIoU', miou, iter)
                        if eval_ins:
                            log_writer.add_scalar('Evaluate/mAP', map, iter)
                            log_writer.add_scalar('Evaluate/mAP50', map50, iter)
            batch_start = time.time()

    # Sleep for a second to let dataloader release resources.
    time.sleep(1)
    if use_vdl:
        log_writer.close()<|MERGE_RESOLUTION|>--- conflicted
+++ resolved
@@ -173,7 +173,6 @@
 
             reader_cost_averager.record(time.time() - batch_start)
 
-<<<<<<< HEAD
             lr = optimizer.get_lr()
 
             # Update lr.
@@ -190,10 +189,8 @@
             train_profiler.add_profiler_step(profiler_options)
 
             model.clear_gradients()
-=======
             loss, loss_list = launcher.train_step(
                 data=data, return_loss_list=True)
->>>>>>> e9e8691a
             avg_loss += float(loss)
             if not avg_loss_list:
                 avg_loss_list = [l.numpy() for l in loss_list]
