﻿﻿#!/bin/bash
source test_tipc/common_func.sh

set -o errexit
set -o nounset

FILENAME=$1
# MODE be one of ['lite_train_lite_infer' 'lite_train_whole_infer' 'whole_train_whole_infer',
#                 'whole_infer', 'klquant_whole_infer',
#                 'cpp_infer', 'serving_infer']
MODE=$2

dataline=$(cat ${FILENAME})

# parser params
IFS=$'\n'
lines=(${dataline})
# The training params

if [ ${MODE} = "cpp_infer" ]; then
    model_name=$(func_parser_value_cpp "${lines[1]}")
else
    model_name=$(func_parser_value "${lines[1]}")
fi

model_path=test_tipc/output/${model_name}/


if [ ${MODE} = "serving_infer" ]; then
    inference_models=test_tipc/inferences/${model_name}/
    mkdir -p $inference_models
    cd $inference_models && rm -rf * && cd -

    if [ ${model_name} == "stdc_stdc1" ];then
        wget -P $inference_models https://paddleseg.bj.bcebos.com/dygraph/demo/stdc1seg_infer_model.tar.gz
        tar xf $inference_models/stdc1seg_infer_model.tar.gz -C $inference_models
    elif [ ${model_name} == "pp_liteseg_stdc1" ];then
        wget -P $inference_models https://paddleseg.bj.bcebos.com/dygraph/demo/pp_liteseg_infer_model.tar.gz
        tar xf $inference_models/pp_liteseg_infer_model.tar.gz  -C $inference_models
    elif [ ${model_name} == "pp_liteseg_stdc2" ];then
        wget -P $inference_models https://paddleseg.bj.bcebos.com/tipc/infer_models/pp_liteseg_stdc2_cityscapes_1024x512_scale1.0_160k.zip
        unzip $inference_models/pp_liteseg_stdc2_cityscapes_1024x512_scale1.0_160k.zip -d $inference_models/
    elif [ ${model_name} == "pp_humanseg_lite" ];then
        wget -P $inference_models https://paddleseg.bj.bcebos.com/tipc/infer_models/pp_humanseg_lite_export_398x224.zip
        unzip $inference_models/pp_humanseg_lite_export_398x224.zip -d $inference_models/
    elif [ ${model_name} == "pp_humanseg_mobile" ];then
        wget -P $inference_models https://paddleseg.bj.bcebos.com/tipc/infer_models/pp_humanseg_mobile_export_192x192.zip
        unzip $inference_models/pp_humanseg_mobile_export_192x192.zip -d $inference_models/
    elif [ ${model_name} == "pp_humanseg_server" ];then
        wget -P $inference_models https://paddleseg.bj.bcebos.com/tipc/infer_models/pp_humanseg_server_export_512x512.zip
        unzip $inference_models/pp_humanseg_server_export_512x512.zip -d $inference_models/
    elif [ ${model_name} == "fcn_hrnetw18" ];then
        wget -P $inference_models https://paddleseg.bj.bcebos.com/tipc/infer_models/fcn_hrnetw18_cityscapes_1024x512_80k.zip
        unzip $inference_models/fcn_hrnetw18_cityscapes_1024x512_80k.zip -d $inference_models/
    elif [ ${model_name} == "ocrnet_hrnetw48" ];then
        wget -P $inference_models https://paddleseg.bj.bcebos.com/tipc/infer_models/ocrnet_hrnetw48_cityscapes_1024x512_160k.zip
        unzip $inference_models/ocrnet_hrnetw48_cityscapes_1024x512_160k.zip -d $inference_models/
    elif [ ${model_name} == "ocrnet_hrnetw18" ];then
        wget -P $inference_models https://paddleseg.bj.bcebos.com/tipc/infer_models/ocrnet_hrnetw18_cityscapes_1024x512_160k.zip
        unzip $inference_models/ocrnet_hrnetw18_cityscapes_1024x512_160k.zip -d $inference_models/
    elif [ ${model_name} == "ppmatting" ];then
        wget -P $inference_models https://paddleseg.bj.bcebos.com/tipc/infer_models/modnet-mobilenetv2.zip
        unzip $inference_models/modnet-mobilenetv2.zip -d $inference_models/
    fi
fi

# download pretrained model
if [ ${MODE} = "whole_infer" ] || [ ${MODE} = "klquant_whole_infer" ]; then
    if [ ${model_name} == "fcn_hrnetw18_small" ];then
        wget -nc -P $model_path https://paddleseg.bj.bcebos.com/dygraph/humanseg/train/fcn_hrnetw18_small_v1_humanseg_192x192.zip
        cd $model_path && unzip fcn_hrnetw18_small_v1_humanseg_192x192.zip  &&  cd -
    elif [ ${model_name} == "pphumanseg_lite" ];then
        wget -nc -P $model_path https://paddleseg.bj.bcebos.com/dygraph/humanseg/train/pphumanseg_lite_generic_192x192.zip
        cd $model_path && unzip pphumanseg_lite_generic_192x192.zip  &&  cd -
    elif [ ${model_name} == "deeplabv3p_resnet50" ];then
        wget -nc -P $model_path https://paddleseg.bj.bcebos.com/dygraph/humanseg/train/deeplabv3p_resnet50_os8_humanseg_512x512_100k.zip
        cd $model_path && unzip deeplabv3p_resnet50_os8_humanseg_512x512_100k.zip && cd -
    elif [ ${model_name} == "bisenetv2" ];then
        wget -nc -P $model_path https://bj.bcebos.com/paddleseg/dygraph/cityscapes/bisenet_cityscapes_1024x1024_160k/model.pdparams
    elif [ ${model_name} == "ocrnet_hrnetw18" ];then
        wget -nc -P $model_path https://bj.bcebos.com/paddleseg/dygraph/cityscapes/ocrnet_hrnetw18_cityscapes_1024x512_160k/model.pdparams
    elif [ ${model_name} == "segformer_b0" ];then
        wget -nc -P $model_path https://bj.bcebos.com/paddleseg/dygraph/cityscapes/segformer_b0_cityscapes_1024x1024_160k/model.pdparams
    elif [ ${model_name} == "stdc_stdc1" ];then
        wget -nc -P $model_path https://bj.bcebos.com/paddleseg/dygraph/cityscapes/stdc1_seg_cityscapes_1024x512_80k/model.pdparams
    elif [ ${model_name} == "ppmatting" ];then
        wget -nc -P $model_path https://paddleseg.bj.bcebos.com/matting/models/modnet-mobilenetv2.pdparams
    elif [ ${model_name} == "pp_liteseg_stdc1" ];then
        wget -nc -P $model_path https://paddleseg.bj.bcebos.com/dygraph/cityscapes/pp_liteseg_stdc1_cityscapes_1024x512_scale1.0_160k/model.pdparams
    elif [ ${model_name} == "pp_liteseg_stdc2" ];then
        wget -nc -P $model_path https://paddleseg.bj.bcebos.com/dygraph/cityscapes/pp_liteseg_stdc2_cityscapes_1024x512_scale1.0_160k/model.pdparams
    elif [ ${model_name} == "ddrnet" ];then
        wget -nc -P $model_path https://bj.bcebos.com/paddleseg/dygraph/cityscapes/ddrnet23_cityscapes_1024x1024_120k/model.pdparams
    fi
fi

# download data
if [ ${MODE} = "benchmark_train" ];then
    pip install -r requirements.txt
    mkdir -p ./test_tipc/data
    if [ ${model_name} == "deeplabv3p_resnet50" ] || [ ${model_name} == "fcn_hrnetw18" ] ;then   # 需要使用全量数据集,否则性能下降
        wget https://paddleseg.bj.bcebos.com/dataset/cityscapes.tar -O ./test_tipc/data/cityscapes.tar
        tar -xf ./test_tipc/data/cityscapes.tar  -C ./test_tipc/data/
    else
        wget https://paddleseg.bj.bcebos.com/dataset/cityscapes_30imgs.tar.gz \
            -O ./test_tipc/data/cityscapes_30imgs.tar.gz
        tar -zxf ./test_tipc/data/cityscapes_30imgs.tar.gz -C ./test_tipc/data/
        mv ./test_tipc/data/cityscapes_30imgs ./test_tipc/data/cityscapes
    fi
elif [ ${MODE} == "serving_infer" ];then
    mkdir -p ./test_tipc/data
    wget -nc -P ./test_tipc/data https://paddleseg.bj.bcebos.com/dygraph/demo/cityscapes_demo.png
elif [ ${MODE} = "lite_train_lite_infer" ] || [ ${MODE} = "lite_train_whole_infer" ] || [ ${MODE} = "whole_train_whole_infer" ] || [ ${MODE} = "whole_infer" ];then

    if [ ${model_name} == "fcn_hrnetw18_small" ] || [ ${model_name} == "pphumanseg_lite" ] || [ ${model_name} == "deeplabv3p_resnet50" ];then
        rm -rf ./test_tipc/data/mini_supervisely
        wget -nc -P ./test_tipc/data/ https://paddleseg.bj.bcebos.com/humanseg/data/mini_supervisely.zip
        cd ./test_tipc/data/ && unzip mini_supervisely.zip && cd -
    elif [ ${model_name} == "ppmatting" ];then
        rm -rf ./test_tipc/data/PPM-100
        wget -nc -P ./test_tipc/data/ https://paddleseg.bj.bcebos.com/matting/datasets/PPM-100.zip
        cd ./test_tipc/data/ && unzip PPM-100.zip && cd -
    else
        if [ ${MODE} = "whole_train_whole_infer" ] || [ ${MODE} = "whole_infer" ];then
            rm -rf ./test_tipc/data/cityscapes
            wget -nc -P ./test_tipc/data/ https://paddleseg.bj.bcebos.com/dataset/cityscapes.tar
            cd ./test_tipc/data/ && tar -xf cityscapes.tar && cd -
        else
            rm -rf ./test_tipc/data/cityscapes
            wget -nc -P ./test_tipc/data/ https://paddleseg.bj.bcebos.com/tipc/data/cityscapes_20imgs.tar
            cd ./test_tipc/data/ && tar -xf cityscapes_20imgs.tar && mv cityscapes_20imgs cityscapes && cd -
        fi
    fi
fi
# prepare env
if [ ${MODE} = "cpp_infer" ];then
    # wget model
    cd test_tipc/cpp/ && mkdir -p inference_models
    if [ ${model_name} == "stdc_stdc1" ];then
        wget -P inference_models https://paddleseg.bj.bcebos.com/dygraph/demo/stdc1seg_infer_model.tar.gz
        tar xf inference_models/stdc1seg_infer_model.tar.gz -C inference_models
    elif [ ${model_name} == "pp_liteseg_stdc1" ];then
        wget -P inference_models https://paddleseg.bj.bcebos.com/dygraph/demo/pp_liteseg_infer_model.tar.gz
        tar xf inference_models/pp_liteseg_infer_model.tar.gz  -C inference_models
    elif [ ${model_name} == "pp_liteseg_stdc2" ];then
        wget -P inference_models https://paddleseg.bj.bcebos.com/tipc/infer_models/pp_liteseg_stdc2_cityscapes_1024x512_scale1.0_160k.zip
        unzip inference_models/pp_liteseg_stdc2_cityscapes_1024x512_scale1.0_160k.zip -d inference_models/
    elif [ ${model_name} == "pp_humanseg_lite" ];then
        wget -P inference_models https://paddleseg.bj.bcebos.com/tipc/infer_models/pp_humanseg_lite_export_398x224.zip
        unzip inference_models/pp_humanseg_lite_export_398x224 -d inference_models/
    elif [ ${model_name} == "pp_humanseg_mobile" ];then
        wget -P inference_models https://paddleseg.bj.bcebos.com/tipc/infer_models/pp_humanseg_mobile_export_192x192.zip
        unzip inference_models/pp_humanseg_mobile_export_192x192.zip -d inference_models/
    elif [ ${model_name} == "pp_humanseg_server" ];then
        wget -P inference_models https://paddleseg.bj.bcebos.com/tipc/infer_models/pp_humanseg_server_export_512x512.zip
        unzip inference_models/pp_humanseg_server_export_512x512.zip -d inference_models/
    elif [ ${model_name} == "fcn_hrnetw18" ];then
        wget -P inference_models https://paddleseg.bj.bcebos.com/tipc/infer_models/fcn_hrnetw18_cityscapes_1024x512_80k.zip
        unzip inference_models/fcn_hrnetw18_cityscapes_1024x512_80k.zip -d inference_models/
    elif [ ${model_name} == "ocrnet_hrnetw48" ];then
        wget -P inference_models https://paddleseg.bj.bcebos.com/tipc/infer_models/ocrnet_hrnetw48_cityscapes_1024x512_160k.zip
        unzip inference_models/ocrnet_hrnetw48_cityscapes_1024x512_160k.zip -d inference_models/
    elif [ ${model_name} == "ocrnet_hrnetw18" ];then
        wget -P inference_models https://paddleseg.bj.bcebos.com/tipc/infer_models/ocrnet_hrnetw18_cityscapes_1024x512_160k.zip
        unzip inference_models/ocrnet_hrnetw18_cityscapes_1024x512_160k.zip -d inference_models/
    fi

    wget -nc https://paddle-inference-lib.bj.bcebos.com/2.2.2/cxx_c/Linux/GPU/x86-64_gcc8.2_avx_mkl_cuda11.1_cudnn8.1.1_trt7.2.3.4/paddle_inference.tgz --no-check-certificate
    tar zxf paddle_inference.tgz
    if [ ! -d "paddle_inference" ]; then
        ln -s paddle_inference_install_dir paddle_inference
    fi

# prepare env
if [ ${MODE} = "cpp_infer" ];then
    # wget model
    cd test_tipc/cpp/ && mkdir -p inference_models
    if [ ${model_name} == "stdc_stdc1" ];then
        wget -P inference_models https://paddleseg.bj.bcebos.com/dygraph/demo/stdc1seg_infer_model.tar.gz
        tar xf inference_models/stdc1seg_infer_model.tar.gz -C inference_models
    elif [ ${model_name} == "pp_liteseg_stdc1" ];then
        wget -P inference_models https://paddleseg.bj.bcebos.com/dygraph/demo/pp_liteseg_infer_model.tar.gz
        tar xf inference_models/pp_liteseg_infer_model.tar.gz  -C inference_models
    elif [ ${model_name} == "pp_liteseg_stdc2" ];then
        wget -P inference_models https://paddleseg.bj.bcebos.com/tipc/infer_models/pp_liteseg_stdc2_cityscapes_1024x512_scale1.0_160k.zip
        unzip inference_models/pp_liteseg_stdc2_cityscapes_1024x512_scale1.0_160k.zip -d inference_models/
    elif [ ${model_name} == "pp_humanseg_lite" ];then
        wget -P inference_models https://paddleseg.bj.bcebos.com/tipc/infer_models/pp_humanseg_lite_export_398x224.zip
        unzip inference_models/pp_humanseg_lite_export_398x224 -d inference_models/
    elif [ ${model_name} == "pp_humanseg_mobile" ];then
        wget -P inference_models https://paddleseg.bj.bcebos.com/tipc/infer_models/pp_humanseg_mobile_export_192x192.zip
        unzip inference_models/pp_humanseg_mobile_export_192x192.zip -d inference_models/
    elif [ ${model_name} == "pp_humanseg_server" ];then
        wget -P inference_models https://paddleseg.bj.bcebos.com/tipc/infer_models/pp_humanseg_server_export_512x512.zip
        unzip inference_models/pp_humanseg_server_export_512x512.zip -d inference_models/
    elif [ ${model_name} == "fcn_hrnetw18" ];then
        wget -P inference_models https://paddleseg.bj.bcebos.com/tipc/infer_models/fcn_hrnetw18_cityscapes_1024x512_80k.zip
        unzip inference_models/fcn_hrnetw18_cityscapes_1024x512_80k.zip -d inference_models/
    elif [ ${model_name} == "ocrnet_hrnetw48" ];then
        wget -P inference_models https://paddleseg.bj.bcebos.com/tipc/infer_models/ocrnet_hrnetw48_cityscapes_1024x512_160k.zip
        unzip inference_models/ocrnet_hrnetw48_cityscapes_1024x512_160k.zip -d inference_models/
    elif [ ${model_name} == "ocrnet_hrnetw18" ];then
        wget -P inference_models https://paddleseg.bj.bcebos.com/tipc/infer_models/ocrnet_hrnetw18_cityscapes_1024x512_160k.zip
        unzip inference_models/ocrnet_hrnetw18_cityscapes_1024x512_160k.zip -d inference_models/
    fi

    PADDLEInfer=${3:-https://paddle-inference-lib.bj.bcebos.com/2.2.2/cxx_c/Linux/GPU/x86-64_gcc8.2_avx_mkl_cuda11.1_cudnn8.1.1_trt7.2.3.4/paddle_inference.tgz}
    wget -nc $PADDLEInfer --no-check-certificate

    tar zxf paddle_inference.tgz
    if [ ! -d "paddle_inference" ]; then
        ln -s paddle_inference_install_dir paddle_inference
    fi

    # build opencv
    wget -nc https://paddleocr.bj.bcebos.com/libs/opencv/opencv-3.4.7.tar.gz --no-check-certificate
    tar zxf opencv-3.4.7.tar.gz
    cd opencv-3.4.7/
    root_path=$PWD
    install_path=${root_path}/opencv3
    build_dir=${root_path}/build

    rm -rf ${build_dir}
    mkdir ${build_dir}
    cd ${build_dir}

    cmake .. \
    -DCMAKE_INSTALL_PREFIX=${install_path} \
    -DCMAKE_BUILD_TYPE=Release \
    -DBUILD_SHARED_LIBS=OFF \
    -DWITH_IPP=OFF \
    -DBUILD_IPP_IW=OFF \
    -DWITH_LAPACK=OFF \
    -DWITH_EIGEN=OFF \
    -DCMAKE_INSTALL_LIBDIR=lib64 \
    -DWITH_ZLIB=ON \
    -DBUILD_ZLIB=ON \
    -DWITH_JPEG=ON \
    -DBUILD_JPEG=ON \
    -DWITH_PNG=ON \
    -DBUILD_PNG=ON \
    -DWITH_TIFF=ON \
    -DBUILD_TIFF=ON
    make -j
    make install
    cd ../../

    # build cpp
    bash build.sh
else
<<<<<<< HEAD
    models=("enet" "bisenetv2" "ocrnet_hrnetw18" "ocrnet_hrnetw48" "deeplabv3p_resnet50_cityscapes" \
            "fastscnn" "fcn_hrnetw18" "pp_liteseg_stdc1" "pp_liteseg_stdc2" "ccnet" "psa")
    if [ $(contains "${models[@]}" "${model_name}") == "y" ]; then
        cp ./test_tipc/data/cityscapes_val_5.list ./test_tipc/data/cityscapes
    fi
=======
    cp ./test_tipc/data/cityscapes_val_5.list ./test_tipc/data/cityscapes
>>>>>>> 79bfcc4b
fi<|MERGE_RESOLUTION|>--- conflicted
+++ resolved
@@ -248,13 +248,11 @@
     # build cpp
     bash build.sh
 else
-<<<<<<< HEAD
     models=("enet" "bisenetv2" "ocrnet_hrnetw18" "ocrnet_hrnetw48" "deeplabv3p_resnet50_cityscapes" \
             "fastscnn" "fcn_hrnetw18" "pp_liteseg_stdc1" "pp_liteseg_stdc2" "ccnet" "psa")
     if [ $(contains "${models[@]}" "${model_name}") == "y" ]; then
         cp ./test_tipc/data/cityscapes_val_5.list ./test_tipc/data/cityscapes
     fi
-=======
+fi
     cp ./test_tipc/data/cityscapes_val_5.list ./test_tipc/data/cityscapes
->>>>>>> 79bfcc4b
 fi