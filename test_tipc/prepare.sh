#!/bin/bash
source test_tipc/common_func.sh

set -o errexit
set -o nounset

FILENAME=$1
# MODE be one of ['lite_train_lite_infer' 'lite_train_whole_infer' 'whole_train_whole_infer',
#                 'whole_infer', 'klquant_whole_infer',
#                 'cpp_infer', 'serving_infer']
MODE=$2

dataline=$(cat ${FILENAME})

# parser params
IFS=$'\n'
lines=(${dataline})
# The training params
<<<<<<< HEAD
model_name=$(func_parser_value "${lines[1]}")

#trainer_list=$(func_parser_value "${lines[14]}")
=======
if [ ${MODE} = "cpp_infer" ]; then
    model_name=$(func_parser_value_cpp "${lines[1]}")
else
    model_name=$(func_parser_value "${lines[1]}")
fi
>>>>>>> 9d0624ff

model_path=test_tipc/output/${model_name}/


if [ ${MODE} = "serving_infer" ]; then
    inference_models=test_tipc/inferences/${model_name}/
    mkdir -p $inference_models
    cd $inference_models && rm -rf * && cd -

    if [ ${model_name} == "stdc_stdc1" ];then
        wget -P $inference_models https://paddleseg.bj.bcebos.com/dygraph/demo/stdc1seg_infer_model.tar.gz
        tar xf $inference_models/stdc1seg_infer_model.tar.gz -C $inference_models
    elif [ ${model_name} == "pp_liteseg_stdc1" ];then
        wget -P $inference_models https://paddleseg.bj.bcebos.com/dygraph/demo/pp_liteseg_infer_model.tar.gz
        tar xf $inference_models/pp_liteseg_infer_model.tar.gz  -C $inference_models
    elif [ ${model_name} == "pp_liteseg_stdc2" ];then
        wget -P $inference_models https://paddleseg.bj.bcebos.com/tipc/infer_models/pp_liteseg_stdc2_cityscapes_1024x512_scale1.0_160k.zip
        unzip $inference_models/pp_liteseg_stdc2_cityscapes_1024x512_scale1.0_160k.zip -d $inference_models/
    elif [ ${model_name} == "pp_humanseg_lite" ];then
        wget -P $inference_models https://paddleseg.bj.bcebos.com/tipc/infer_models/pp_humanseg_lite_export_398x224.zip
        unzip $inference_models/pp_humanseg_lite_export_398x224.zip -d $inference_models/
    elif [ ${model_name} == "pp_humanseg_mobile" ];then
        wget -P $inference_models https://paddleseg.bj.bcebos.com/tipc/infer_models/pp_humanseg_mobile_export_192x192.zip
        unzip $inference_models/pp_humanseg_mobile_export_192x192.zip -d $inference_models/
    elif [ ${model_name} == "pp_humanseg_server" ];then
        wget -P $inference_models https://paddleseg.bj.bcebos.com/tipc/infer_models/pp_humanseg_server_export_512x512.zip
        unzip $inference_models/pp_humanseg_server_export_512x512.zip -d $inference_models/
    elif [ ${model_name} == "fcn_hrnetw18" ];then
        wget -P $inference_models https://paddleseg.bj.bcebos.com/tipc/infer_models/fcn_hrnetw18_cityscapes_1024x512_80k.zip
        unzip $inference_models/fcn_hrnetw18_cityscapes_1024x512_80k.zip -d $inference_models/
    elif [ ${model_name} == "ocrnet_hrnetw48" ];then
        wget -P $inference_models https://paddleseg.bj.bcebos.com/tipc/infer_models/ocrnet_hrnetw48_cityscapes_1024x512_160k.zip
        unzip $inference_models/ocrnet_hrnetw48_cityscapes_1024x512_160k.zip -d $inference_models/
    elif [ ${model_name} == "ocrnet_hrnetw18" ];then
        wget -P $inference_models https://paddleseg.bj.bcebos.com/tipc/infer_models/ocrnet_hrnetw18_cityscapes_1024x512_160k.zip
        unzip $inference_models/ocrnet_hrnetw18_cityscapes_1024x512_160k.zip -d $inference_models/
    elif [ ${model_name} == "pp_humanseg_matting" ];then
        wget -P $inference_models https://paddleseg.bj.bcebos.com/tipc/infer_models/pp-humanmatting-resnet34_vd.zip
        unzip $inference_models/pp-humanmatting-resnet34_vd.zip -d $inference_models/
    fi
fi

# download pretrained model
if [ ${MODE} = "whole_infer" ] || [ ${MODE} = "klquant_whole_infer" ]; then
    if [ ${model_name} == "fcn_hrnetw18_small" ];then
        wget -nc -P $model_path https://paddleseg.bj.bcebos.com/dygraph/humanseg/train/fcn_hrnetw18_small_v1_humanseg_192x192.zip
        cd $model_path && unzip fcn_hrnetw18_small_v1_humanseg_192x192.zip  &&  cd -
    elif [ ${model_name} == "pphumanseg_lite" ];then
        wget -nc -P $model_path https://paddleseg.bj.bcebos.com/dygraph/humanseg/train/pphumanseg_lite_generic_192x192.zip
        cd $model_path && unzip pphumanseg_lite_generic_192x192.zip  &&  cd -
    elif [ ${model_name} == "deeplabv3p_resnet50" ];then
        wget -nc -P $model_path https://paddleseg.bj.bcebos.com/dygraph/humanseg/train/deeplabv3p_resnet50_os8_humanseg_512x512_100k.zip
        cd $model_path && unzip deeplabv3p_resnet50_os8_humanseg_512x512_100k.zip && cd -
    elif [ ${model_name} == "bisenetv2" ];then
        wget -nc -P $model_path https://bj.bcebos.com/paddleseg/dygraph/cityscapes/bisenet_cityscapes_1024x1024_160k/model.pdparams
    elif [ ${model_name} == "ocrnet_hrnetw18" ];then
        wget -nc -P $model_path https://bj.bcebos.com/paddleseg/dygraph/cityscapes/ocrnet_hrnetw18_cityscapes_1024x512_160k/model.pdparams
    elif [ ${model_name} == "segformer_b0" ];then
        wget -nc -P $model_path https://bj.bcebos.com/paddleseg/dygraph/cityscapes/segformer_b0_cityscapes_1024x1024_160k/model.pdparams
    elif [ ${model_name} == "stdc_stdc1" ];then
        wget -nc -P $model_path https://bj.bcebos.com/paddleseg/dygraph/cityscapes/stdc1_seg_cityscapes_1024x512_80k/model.pdparams
    elif [ ${model_name} == "ppmatting" ];then
        wget -nc -P $model_path https://paddleseg.bj.bcebos.com/matting/models/modnet-mobilenetv2.pdparams
    elif [ ${model_name} == "pp_liteseg_stdc1" ];then
        wget -nc -P $model_path https://paddleseg.bj.bcebos.com/dygraph/cityscapes/pp_liteseg_stdc1_cityscapes_1024x512_scale1.0_160k/model.pdparams
    elif [ ${model_name} == "pp_liteseg_stdc2" ];then
        wget -nc -P $model_path https://paddleseg.bj.bcebos.com/dygraph/cityscapes/pp_liteseg_stdc2_cityscapes_1024x512_scale1.0_160k/model.pdparams
    elif [ ${model_name} == "ddrnet" ];then
        wget -nc -P $model_path https://bj.bcebos.com/paddleseg/dygraph/cityscapes/ddrnet23_cityscapes_1024x1024_120k/model.pdparams
    fi
fi

# download data
if [ ${MODE} = "benchmark_train" ];then
    pip install -r requirements.txt
    mkdir -p ./test_tipc/data
    if [ ${model_name} == "deeplabv3p_resnet50" ] || [ ${model_name} == "fcn_hrnetw18" ] ;then   # 需要使用全量数据集,否则性能下降
        wget https://paddleseg.bj.bcebos.com/dataset/cityscapes.tar -O ./test_tipc/data/cityscapes.tar
        tar -xf ./test_tipc/data/cityscapes.tar  -C ./test_tipc/data/
    else
        wget https://paddleseg.bj.bcebos.com/dataset/cityscapes_30imgs.tar.gz \
            -O ./test_tipc/data/cityscapes_30imgs.tar.gz
        tar -zxf ./test_tipc/data/cityscapes_30imgs.tar.gz -C ./test_tipc/data/
        mv ./test_tipc/data/cityscapes_30imgs ./test_tipc/data/cityscapes
    fi
<<<<<<< HEAD
elif [ ${MODE} == "serving_infer" ];then
    mkdir -p ./test_tipc/data
    wget -nc -P ./test_tipc/data https://paddleseg.bj.bcebos.com/dygraph/demo/cityscapes_demo.png
else
=======
elif [ ${MODE} = "lite_train_lite_infer" ] || [ ${MODE} = "lite_train_whole_infer" ] || [ ${MODE} = "whole_train_whole_infer" ] || [ ${MODE} = "whole_infer" ];then
>>>>>>> 9d0624ff
    if [ ${model_name} == "fcn_hrnetw18_small" ] || [ ${model_name} == "pphumanseg_lite" ] || [ ${model_name} == "deeplabv3p_resnet50" ];then
        rm -rf ./test_tipc/data/mini_supervisely
        wget -nc -P ./test_tipc/data/ https://paddleseg.bj.bcebos.com/humanseg/data/mini_supervisely.zip
        cd ./test_tipc/data/ && unzip mini_supervisely.zip && cd -
    elif [ ${model_name} == "ppmatting" ];then
        rm -rf ./test_tipc/data/PPM-100
        wget -nc -P ./test_tipc/data/ https://paddleseg.bj.bcebos.com/matting/datasets/PPM-100.zip
        cd ./test_tipc/data/ && unzip PPM-100.zip && cd -
    else
        rm -rf ./test_tipc/data/cityscapes
        wget -nc -P ./test_tipc/data/ https://paddleseg.bj.bcebos.com/dataset/cityscapes.tar
        cd ./test_tipc/data/ && tar -xf cityscapes.tar && cd -
    fi
fi

# prepare env
if [ ${MODE} = "cpp_infer" ];then
    # wget model
    cd test_tipc/cpp/ && mkdir -p inference_models
    if [ ${model_name} == "stdc_stdc1" ];then
        wget -P inference_models https://paddleseg.bj.bcebos.com/dygraph/demo/stdc1seg_infer_model.tar.gz
        tar xf inference_models/stdc1seg_infer_model.tar.gz -C inference_models
    elif [ ${model_name} == "pp_liteseg_stdc1" ];then
        wget -P inference_models https://paddleseg.bj.bcebos.com/dygraph/demo/pp_liteseg_infer_model.tar.gz
        tar xf inference_models/pp_liteseg_infer_model.tar.gz  -C inference_models
    elif [ ${model_name} == "pp_liteseg_stdc2" ];then
        wget -P inference_models https://paddleseg.bj.bcebos.com/tipc/infer_models/pp_liteseg_stdc2_cityscapes_1024x512_scale1.0_160k.zip
        unzip inference_models/pp_liteseg_stdc2_cityscapes_1024x512_scale1.0_160k.zip -d inference_models/
    elif [ ${model_name} == "pp_humanseg_lite" ];then
        wget -P inference_models https://paddleseg.bj.bcebos.com/tipc/infer_models/pp_humanseg_lite_export_398x224.zip
        unzip inference_models/pp_humanseg_lite_export_398x224 -d inference_models/
    elif [ ${model_name} == "pp_humanseg_mobile" ];then
        wget -P inference_models https://paddleseg.bj.bcebos.com/tipc/infer_models/pp_humanseg_mobile_export_192x192.zip
        unzip inference_models/pp_humanseg_mobile_export_192x192.zip -d inference_models/
    elif [ ${model_name} == "pp_humanseg_server" ];then
        wget -P inference_models https://paddleseg.bj.bcebos.com/tipc/infer_models/pp_humanseg_server_export_512x512.zip
        unzip inference_models/pp_humanseg_server_export_512x512.zip -d inference_models/
    elif [ ${model_name} == "fcn_hrnetw18" ];then
        wget -P inference_models https://paddleseg.bj.bcebos.com/tipc/infer_models/fcn_hrnetw18_cityscapes_1024x512_80k.zip
        unzip inference_models/fcn_hrnetw18_cityscapes_1024x512_80k.zip -d inference_models/
    elif [ ${model_name} == "ocrnet_hrnetw48" ];then
        wget -P inference_models https://paddleseg.bj.bcebos.com/tipc/infer_models/ocrnet_hrnetw48_cityscapes_1024x512_160k.zip
        unzip inference_models/ocrnet_hrnetw48_cityscapes_1024x512_160k.zip -d inference_models/
    elif [ ${model_name} == "ocrnet_hrnetw18" ];then
        wget -P inference_models https://paddleseg.bj.bcebos.com/tipc/infer_models/ocrnet_hrnetw18_cityscapes_1024x512_160k.zip
        unzip inference_models/ocrnet_hrnetw18_cityscapes_1024x512_160k.zip -d inference_models/
    fi

    wget -nc https://paddle-inference-lib.bj.bcebos.com/2.2.2/cxx_c/Linux/GPU/x86-64_gcc8.2_avx_mkl_cuda11.1_cudnn8.1.1_trt7.2.3.4/paddle_inference.tgz --no-check-certificate
    tar zxf paddle_inference.tgz
    if [ ! -d "paddle_inference" ]; then
        ln -s paddle_inference_install_dir paddle_inference
    fi

    # build opencv
    wget -nc https://paddleocr.bj.bcebos.com/libs/opencv/opencv-3.4.7.tar.gz --no-check-certificate
    tar zxf opencv-3.4.7.tar.gz
    cd opencv-3.4.7/
    root_path=$PWD
    install_path=${root_path}/opencv3
    build_dir=${root_path}/build

    rm -rf ${build_dir}
    mkdir ${build_dir}
    cd ${build_dir}

    cmake .. \
    -DCMAKE_INSTALL_PREFIX=${install_path} \
    -DCMAKE_BUILD_TYPE=Release \
    -DBUILD_SHARED_LIBS=OFF \
    -DWITH_IPP=OFF \
    -DBUILD_IPP_IW=OFF \
    -DWITH_LAPACK=OFF \
    -DWITH_EIGEN=OFF \
    -DCMAKE_INSTALL_LIBDIR=lib64 \
    -DWITH_ZLIB=ON \
    -DBUILD_ZLIB=ON \
    -DWITH_JPEG=ON \
    -DBUILD_JPEG=ON \
    -DWITH_PNG=ON \
    -DBUILD_PNG=ON \
    -DWITH_TIFF=ON \
    -DBUILD_TIFF=ON
    make -j
    make install
    cd ../../

    # build cpp
    bash build.sh
else
    models=("enet" "bisenetv2" "ocrnet_hrnetw18" "ocrnet_hrnetw48" "deeplabv3p_resnet50_cityscapes" \
            "fastscnn" "fcn_hrnetw18" "pp_liteseg_stdc1" "pp_liteseg_stdc2" "ccnet")
    if [ $(contains "${models[@]}" "${model_name}") == "y" ]; then
        cp ./test_tipc/data/cityscapes_val_5.list ./test_tipc/data/cityscapes
    fi
fi<|MERGE_RESOLUTION|>--- conflicted
+++ resolved
@@ -16,17 +16,12 @@
 IFS=$'\n'
 lines=(${dataline})
 # The training params
-<<<<<<< HEAD
-model_name=$(func_parser_value "${lines[1]}")
-
-#trainer_list=$(func_parser_value "${lines[14]}")
-=======
+
 if [ ${MODE} = "cpp_infer" ]; then
     model_name=$(func_parser_value_cpp "${lines[1]}")
 else
     model_name=$(func_parser_value "${lines[1]}")
 fi
->>>>>>> 9d0624ff
 
 model_path=test_tipc/output/${model_name}/
 
@@ -112,14 +107,11 @@
         tar -zxf ./test_tipc/data/cityscapes_30imgs.tar.gz -C ./test_tipc/data/
         mv ./test_tipc/data/cityscapes_30imgs ./test_tipc/data/cityscapes
     fi
-<<<<<<< HEAD
 elif [ ${MODE} == "serving_infer" ];then
     mkdir -p ./test_tipc/data
     wget -nc -P ./test_tipc/data https://paddleseg.bj.bcebos.com/dygraph/demo/cityscapes_demo.png
-else
-=======
 elif [ ${MODE} = "lite_train_lite_infer" ] || [ ${MODE} = "lite_train_whole_infer" ] || [ ${MODE} = "whole_train_whole_infer" ] || [ ${MODE} = "whole_infer" ];then
->>>>>>> 9d0624ff
+
     if [ ${model_name} == "fcn_hrnetw18_small" ] || [ ${model_name} == "pphumanseg_lite" ] || [ ${model_name} == "deeplabv3p_resnet50" ];then
         rm -rf ./test_tipc/data/mini_supervisely
         wget -nc -P ./test_tipc/data/ https://paddleseg.bj.bcebos.com/humanseg/data/mini_supervisely.zip
