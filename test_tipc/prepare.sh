--- conflicted
+++ resolved
@@ -43,15 +43,12 @@
         wget -nc -P $model_path https://bj.bcebos.com/paddleseg/dygraph/cityscapes/stdc1_seg_cityscapes_1024x512_80k/model.pdparams
     elif [ ${model_name} == "ppmatting" ];then
         wget -nc -P $model_path https://paddleseg.bj.bcebos.com/matting/models/modnet-mobilenetv2.pdparams
-<<<<<<< HEAD
-    elif [ ${model_name} == "ddrnet" ];then
-        wget -nc -P $model_path https://bj.bcebos.com/paddleseg/dygraph/cityscapes/ddrnet23_cityscapes_1024x1024_120k/model.pdparams
-=======
     elif [ ${model_name} == "pp_liteseg_stdc1" ];then
         wget -nc -P $model_path https://paddleseg.bj.bcebos.com/dygraph/cityscapes/pp_liteseg_stdc1_cityscapes_1024x512_scale1.0_160k/model.pdparams
     elif [ ${model_name} == "pp_liteseg_stdc2" ];then
         wget -nc -P $model_path https://paddleseg.bj.bcebos.com/dygraph/cityscapes/pp_liteseg_stdc2_cityscapes_1024x512_scale1.0_160k/model.pdparams
->>>>>>> 4c6de649
+    elif [ ${model_name} == "ddrnet" ];then
+        wget -nc -P $model_path https://bj.bcebos.com/paddleseg/dygraph/cityscapes/ddrnet23_cityscapes_1024x1024_120k/model.pdparams
     fi
 fi
 
@@ -84,13 +81,8 @@
     fi
 fi
 
-<<<<<<< HEAD
-if [ ${model_name} == "enet" ] || [ ${model_name} == "bisenetv2" ] || [ ${model_name} == "ocrnet_hrnetw18" ] || [ ${model_name} == "ocrnet_hrnetw48" ] \
-    || [ ${model_name} == "deeplabv3p_resnet50_cityscapes" ]|| [ ${model_name} == "fastscnn" ]|| [ ${model_name} == "fcn_hrnetw18" ]|| [ ${model_name} == "ddrnet" ];then
-=======
 models=("enet" "bisenetv2" "ocrnet_hrnetw18" "ocrnet_hrnetw48" "deeplabv3p_resnet50_cityscapes" \
-        "fastscnn" "fcn_hrnetw18" "pp_liteseg_stdc1" "pp_liteseg_stdc2")
+        "fastscnn" "fcn_hrnetw18" "pp_liteseg_stdc1" "pp_liteseg_stdc2" "ddrnet")
 if [ $(contains "${models[@]}" "${model_name}") == "y" ]; then
->>>>>>> 4c6de649
     cp ./test_tipc/data/cityscapes_val_5.list ./test_tipc/data/cityscapes
 fi