﻿#!/bin/bash
source test_tipc/common_func.sh

set -o errexit
set -o nounset

FILENAME=$1
# MODE be one of ['lite_train_lite_infer' 'lite_train_whole_infer' 'whole_train_whole_infer',
#                 'whole_infer', 'klquant_whole_infer',
#                 'cpp_infer', 'serving_infer']
MODE=$2

dataline=$(cat ${FILENAME})

# parser params
IFS=$'\n'
lines=(${dataline})
# The training params

if [ ${MODE} = "cpp_infer" ]; then
    model_name=$(func_parser_value_cpp "${lines[1]}")
else
    model_name=$(func_parser_value "${lines[1]}")
fi

model_path=test_tipc/output/${model_name}/


if [ ${MODE} = "serving_infer" ]; then
    inference_models=test_tipc/inferences/${model_name}/
    mkdir -p $inference_models
    cd $inference_models && rm -rf * && cd -

    if [ ${model_name} == "stdc_stdc1" ];then
        wget -P $inference_models https://paddleseg.bj.bcebos.com/dygraph/demo/stdc1seg_infer_model.tar.gz
        tar xf $inference_models/stdc1seg_infer_model.tar.gz -C $inference_models
    elif [ ${model_name} == "pp_liteseg_stdc1" ];then
        wget -P $inference_models https://paddleseg.bj.bcebos.com/dygraph/demo/pp_liteseg_infer_model.tar.gz
        tar xf $inference_models/pp_liteseg_infer_model.tar.gz  -C $inference_models
    elif [ ${model_name} == "pp_liteseg_stdc2" ];then
        wget -P $inference_models https://paddleseg.bj.bcebos.com/tipc/infer_models/pp_liteseg_stdc2_cityscapes_1024x512_scale1.0_160k.zip
        unzip $inference_models/pp_liteseg_stdc2_cityscapes_1024x512_scale1.0_160k.zip -d $inference_models/
    elif [ ${model_name} == "pp_humanseg_lite" ];then
        wget -P $inference_models https://paddleseg.bj.bcebos.com/tipc/infer_models/pp_humanseg_lite_export_398x224.zip
        unzip $inference_models/pp_humanseg_lite_export_398x224.zip -d $inference_models/
    elif [ ${model_name} == "pp_humanseg_mobile" ];then
        wget -P $inference_models https://paddleseg.bj.bcebos.com/tipc/infer_models/pp_humanseg_mobile_export_192x192.zip
        unzip $inference_models/pp_humanseg_mobile_export_192x192.zip -d $inference_models/
    elif [ ${model_name} == "pp_humanseg_server" ];then
        wget -P $inference_models https://paddleseg.bj.bcebos.com/tipc/infer_models/pp_humanseg_server_export_512x512.zip
        unzip $inference_models/pp_humanseg_server_export_512x512.zip -d $inference_models/
    elif [ ${model_name} == "fcn_hrnetw18" ];then
        wget -P $inference_models https://paddleseg.bj.bcebos.com/tipc/infer_models/fcn_hrnetw18_cityscapes_1024x512_80k.zip
        unzip $inference_models/fcn_hrnetw18_cityscapes_1024x512_80k.zip -d $inference_models/
    elif [ ${model_name} == "ocrnet_hrnetw48" ];then
        wget -P $inference_models https://paddleseg.bj.bcebos.com/tipc/infer_models/ocrnet_hrnetw48_cityscapes_1024x512_160k.zip
        unzip $inference_models/ocrnet_hrnetw48_cityscapes_1024x512_160k.zip -d $inference_models/
    elif [ ${model_name} == "ocrnet_hrnetw18" ];then
        wget -P $inference_models https://paddleseg.bj.bcebos.com/tipc/infer_models/ocrnet_hrnetw18_cityscapes_1024x512_160k.zip
        unzip $inference_models/ocrnet_hrnetw18_cityscapes_1024x512_160k.zip -d $inference_models/
    elif [ ${model_name} == "pp_humanseg_matting" ];then
        wget -P $inference_models https://paddleseg.bj.bcebos.com/tipc/infer_models/pp-humanmatting-resnet34_vd.zip
        unzip $inference_models/pp-humanmatting-resnet34_vd.zip -d $inference_models/
    fi
fi

# download pretrained model
if [ ${MODE} = "whole_infer" ] || [ ${MODE} = "klquant_whole_infer" ]; then
    if [ ${model_name} == "fcn_hrnetw18_small" ];then
        wget -nc -P $model_path https://paddleseg.bj.bcebos.com/dygraph/humanseg/train/fcn_hrnetw18_small_v1_humanseg_192x192.zip
        cd $model_path && unzip fcn_hrnetw18_small_v1_humanseg_192x192.zip  &&  cd -
    elif [ ${model_name} == "pphumanseg_lite" ];then
        wget -nc -P $model_path https://paddleseg.bj.bcebos.com/dygraph/humanseg/train/pphumanseg_lite_generic_192x192.zip
        cd $model_path && unzip pphumanseg_lite_generic_192x192.zip  &&  cd -
    elif [ ${model_name} == "deeplabv3p_resnet50" ];then
        wget -nc -P $model_path https://paddleseg.bj.bcebos.com/dygraph/humanseg/train/deeplabv3p_resnet50_os8_humanseg_512x512_100k.zip
        cd $model_path && unzip deeplabv3p_resnet50_os8_humanseg_512x512_100k.zip && cd -
    elif [ ${model_name} == "bisenetv2" ];then
        wget -nc -P $model_path https://bj.bcebos.com/paddleseg/dygraph/cityscapes/bisenet_cityscapes_1024x1024_160k/model.pdparams
    elif [ ${model_name} == "ocrnet_hrnetw18" ];then
        wget -nc -P $model_path https://bj.bcebos.com/paddleseg/dygraph/cityscapes/ocrnet_hrnetw18_cityscapes_1024x512_160k/model.pdparams
    elif [ ${model_name} == "segformer_b0" ];then
        wget -nc -P $model_path https://bj.bcebos.com/paddleseg/dygraph/cityscapes/segformer_b0_cityscapes_1024x1024_160k/model.pdparams
    elif [ ${model_name} == "stdc_stdc1" ];then
        wget -nc -P $model_path https://bj.bcebos.com/paddleseg/dygraph/cityscapes/stdc1_seg_cityscapes_1024x512_80k/model.pdparams
    elif [ ${model_name} == "ppmatting" ];then
        wget -nc -P $model_path https://paddleseg.bj.bcebos.com/matting/models/modnet-mobilenetv2.pdparams
    elif [ ${model_name} == "pp_liteseg_stdc1" ];then
        wget -nc -P $model_path https://paddleseg.bj.bcebos.com/dygraph/cityscapes/pp_liteseg_stdc1_cityscapes_1024x512_scale1.0_160k/model.pdparams
    elif [ ${model_name} == "pp_liteseg_stdc2" ];then
        wget -nc -P $model_path https://paddleseg.bj.bcebos.com/dygraph/cityscapes/pp_liteseg_stdc2_cityscapes_1024x512_scale1.0_160k/model.pdparams
    elif [ ${model_name} == "ddrnet" ];then
        wget -nc -P $model_path https://bj.bcebos.com/paddleseg/dygraph/cityscapes/ddrnet23_cityscapes_1024x1024_120k/model.pdparams
    elif [ ${model_name} == psa" ];then
        wget -nc -P $model_path https://bj.bcebos.com/paddleseg/dygraph/cityscapes/psa_hrnetv2_psa_cityscapes_1024x2048_520k/model.pdparams
    fi
fi

# download data
if [ ${MODE} = "benchmark_train" ];then
    pip install -r requirements.txt
    mkdir -p ./test_tipc/data
    if [ ${model_name} == "deeplabv3p_resnet50" ] || [ ${model_name} == "fcn_hrnetw18" ] ;then   # 需要使用全量数据集,否则性能下降
        wget https://paddleseg.bj.bcebos.com/dataset/cityscapes.tar -O ./test_tipc/data/cityscapes.tar
        tar -xf ./test_tipc/data/cityscapes.tar  -C ./test_tipc/data/
    else
        wget https://paddleseg.bj.bcebos.com/dataset/cityscapes_30imgs.tar.gz \
            -O ./test_tipc/data/cityscapes_30imgs.tar.gz
        tar -zxf ./test_tipc/data/cityscapes_30imgs.tar.gz -C ./test_tipc/data/
        mv ./test_tipc/data/cityscapes_30imgs ./test_tipc/data/cityscapes
    fi
elif [ ${MODE} == "serving_infer" ];then
    mkdir -p ./test_tipc/data
    wget -nc -P ./test_tipc/data https://paddleseg.bj.bcebos.com/dygraph/demo/cityscapes_demo.png
elif [ ${MODE} = "lite_train_lite_infer" ] || [ ${MODE} = "lite_train_whole_infer" ] || [ ${MODE} = "whole_train_whole_infer" ] || [ ${MODE} = "whole_infer" ];then

    if [ ${model_name} == "fcn_hrnetw18_small" ] || [ ${model_name} == "pphumanseg_lite" ] || [ ${model_name} == "deeplabv3p_resnet50" ];then
        rm -rf ./test_tipc/data/mini_supervisely
        wget -nc -P ./test_tipc/data/ https://paddleseg.bj.bcebos.com/humanseg/data/mini_supervisely.zip
        cd ./test_tipc/data/ && unzip mini_supervisely.zip && cd -
    elif [ ${model_name} == "ppmatting" ];then
        rm -rf ./test_tipc/data/PPM-100
        wget -nc -P ./test_tipc/data/ https://paddleseg.bj.bcebos.com/matting/datasets/PPM-100.zip
        cd ./test_tipc/data/ && unzip PPM-100.zip && cd -
    else
        rm -rf ./test_tipc/data/cityscapes
        wget -nc -P ./test_tipc/data/ https://paddleseg.bj.bcebos.com/dataset/cityscapes.tar
        cd ./test_tipc/data/ && tar -xf cityscapes.tar && cd -
    fi
fi

<<<<<<< HEAD
models=("enet" "bisenetv2" "ocrnet_hrnetw18" "ocrnet_hrnetw48" "deeplabv3p_resnet50_cityscapes" \
        "fastscnn" "fcn_hrnetw18" "pp_liteseg_stdc1" "pp_liteseg_stdc2" "ccnet" "psa")
if [ $(contains "${models[@]}" "${model_name}") == "y" ]; then
    cp ./test_tipc/data/cityscapes_val_5.list ./test_tipc/data/cityscapes
=======
# prepare env
if [ ${MODE} = "cpp_infer" ];then
    # wget model
    cd test_tipc/cpp/ && mkdir -p inference_models
    if [ ${model_name} == "stdc_stdc1" ];then
        wget -P inference_models https://paddleseg.bj.bcebos.com/dygraph/demo/stdc1seg_infer_model.tar.gz
        tar xf inference_models/stdc1seg_infer_model.tar.gz -C inference_models
    elif [ ${model_name} == "pp_liteseg_stdc1" ];then
        wget -P inference_models https://paddleseg.bj.bcebos.com/dygraph/demo/pp_liteseg_infer_model.tar.gz
        tar xf inference_models/pp_liteseg_infer_model.tar.gz  -C inference_models
    elif [ ${model_name} == "pp_liteseg_stdc2" ];then
        wget -P inference_models https://paddleseg.bj.bcebos.com/tipc/infer_models/pp_liteseg_stdc2_cityscapes_1024x512_scale1.0_160k.zip
        unzip inference_models/pp_liteseg_stdc2_cityscapes_1024x512_scale1.0_160k.zip -d inference_models/
    elif [ ${model_name} == "pp_humanseg_lite" ];then
        wget -P inference_models https://paddleseg.bj.bcebos.com/tipc/infer_models/pp_humanseg_lite_export_398x224.zip
        unzip inference_models/pp_humanseg_lite_export_398x224 -d inference_models/
    elif [ ${model_name} == "pp_humanseg_mobile" ];then
        wget -P inference_models https://paddleseg.bj.bcebos.com/tipc/infer_models/pp_humanseg_mobile_export_192x192.zip
        unzip inference_models/pp_humanseg_mobile_export_192x192.zip -d inference_models/
    elif [ ${model_name} == "pp_humanseg_server" ];then
        wget -P inference_models https://paddleseg.bj.bcebos.com/tipc/infer_models/pp_humanseg_server_export_512x512.zip
        unzip inference_models/pp_humanseg_server_export_512x512.zip -d inference_models/
    elif [ ${model_name} == "fcn_hrnetw18" ];then
        wget -P inference_models https://paddleseg.bj.bcebos.com/tipc/infer_models/fcn_hrnetw18_cityscapes_1024x512_80k.zip
        unzip inference_models/fcn_hrnetw18_cityscapes_1024x512_80k.zip -d inference_models/
    elif [ ${model_name} == "ocrnet_hrnetw48" ];then
        wget -P inference_models https://paddleseg.bj.bcebos.com/tipc/infer_models/ocrnet_hrnetw48_cityscapes_1024x512_160k.zip
        unzip inference_models/ocrnet_hrnetw48_cityscapes_1024x512_160k.zip -d inference_models/
    elif [ ${model_name} == "ocrnet_hrnetw18" ];then
        wget -P inference_models https://paddleseg.bj.bcebos.com/tipc/infer_models/ocrnet_hrnetw18_cityscapes_1024x512_160k.zip
        unzip inference_models/ocrnet_hrnetw18_cityscapes_1024x512_160k.zip -d inference_models/
    fi

    wget -nc https://paddle-inference-lib.bj.bcebos.com/2.2.2/cxx_c/Linux/GPU/x86-64_gcc8.2_avx_mkl_cuda11.1_cudnn8.1.1_trt7.2.3.4/paddle_inference.tgz --no-check-certificate
    tar zxf paddle_inference.tgz
    if [ ! -d "paddle_inference" ]; then
        ln -s paddle_inference_install_dir paddle_inference
    fi

    # build opencv
    wget -nc https://paddleocr.bj.bcebos.com/libs/opencv/opencv-3.4.7.tar.gz --no-check-certificate
    tar zxf opencv-3.4.7.tar.gz
    cd opencv-3.4.7/
    root_path=$PWD
    install_path=${root_path}/opencv3
    build_dir=${root_path}/build

    rm -rf ${build_dir}
    mkdir ${build_dir}
    cd ${build_dir}

    cmake .. \
    -DCMAKE_INSTALL_PREFIX=${install_path} \
    -DCMAKE_BUILD_TYPE=Release \
    -DBUILD_SHARED_LIBS=OFF \
    -DWITH_IPP=OFF \
    -DBUILD_IPP_IW=OFF \
    -DWITH_LAPACK=OFF \
    -DWITH_EIGEN=OFF \
    -DCMAKE_INSTALL_LIBDIR=lib64 \
    -DWITH_ZLIB=ON \
    -DBUILD_ZLIB=ON \
    -DWITH_JPEG=ON \
    -DBUILD_JPEG=ON \
    -DWITH_PNG=ON \
    -DBUILD_PNG=ON \
    -DWITH_TIFF=ON \
    -DBUILD_TIFF=ON
    make -j
    make install
    cd ../../

    # build cpp
    bash build.sh
else
    models=("enet" "bisenetv2" "ocrnet_hrnetw18" "ocrnet_hrnetw48" "deeplabv3p_resnet50_cityscapes" \
            "fastscnn" "fcn_hrnetw18" "pp_liteseg_stdc1" "pp_liteseg_stdc2" "ccnet")
    if [ $(contains "${models[@]}" "${model_name}") == "y" ]; then
        cp ./test_tipc/data/cityscapes_val_5.list ./test_tipc/data/cityscapes
    fi
>>>>>>> 53d59320
fi<|MERGE_RESOLUTION|>--- conflicted
+++ resolved
@@ -128,13 +128,6 @@
         cd ./test_tipc/data/ && tar -xf cityscapes.tar && cd -
     fi
 fi
-
-<<<<<<< HEAD
-models=("enet" "bisenetv2" "ocrnet_hrnetw18" "ocrnet_hrnetw48" "deeplabv3p_resnet50_cityscapes" \
-        "fastscnn" "fcn_hrnetw18" "pp_liteseg_stdc1" "pp_liteseg_stdc2" "ccnet" "psa")
-if [ $(contains "${models[@]}" "${model_name}") == "y" ]; then
-    cp ./test_tipc/data/cityscapes_val_5.list ./test_tipc/data/cityscapes
-=======
 # prepare env
 if [ ${MODE} = "cpp_infer" ];then
     # wget model
@@ -211,9 +204,8 @@
     bash build.sh
 else
     models=("enet" "bisenetv2" "ocrnet_hrnetw18" "ocrnet_hrnetw48" "deeplabv3p_resnet50_cityscapes" \
-            "fastscnn" "fcn_hrnetw18" "pp_liteseg_stdc1" "pp_liteseg_stdc2" "ccnet")
+            "fastscnn" "fcn_hrnetw18" "pp_liteseg_stdc1" "pp_liteseg_stdc2" "ccnet" "psa")
     if [ $(contains "${models[@]}" "${model_name}") == "y" ]; then
         cp ./test_tipc/data/cityscapes_val_5.list ./test_tipc/data/cityscapes
     fi
->>>>>>> 53d59320
 fi