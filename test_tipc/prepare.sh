#!/bin/bash
source test_tipc/common_func.sh

set -o errexit
set -o nounset

FILENAME=$1
# MODE be one of ['lite_train_lite_infer' 'lite_train_whole_infer' 'whole_train_whole_infer',
#                 'whole_infer', 'klquant_whole_infer',
#                 'cpp_infer', 'serving_infer']
MODE=$2

dataline=$(cat ${FILENAME})

# parser params
IFS=$'\n'
lines=(${dataline})
# The training params
model_name=$(func_parser_value "${lines[1]}")

trainer_list=$(func_parser_value "${lines[14]}")

model_path=test_tipc/output/${model_name}/

# download pretrained model
if [ ${MODE} = "whole_infer" ] || [ ${MODE} = "klquant_whole_infer" ]; then
    if [ ${model_name} == "fcn_hrnetw18_small" ];then
        wget -nc -P $model_path https://paddleseg.bj.bcebos.com/dygraph/humanseg/train/fcn_hrnetw18_small_v1_humanseg_192x192.zip
        cd $model_path && unzip fcn_hrnetw18_small_v1_humanseg_192x192.zip  &&  cd -
    elif [ ${model_name} == "pphumanseg_lite" ];then
        wget -nc -P $model_path https://paddleseg.bj.bcebos.com/dygraph/humanseg/train/pphumanseg_lite_generic_192x192.zip
        cd $model_path && unzip pphumanseg_lite_generic_192x192.zip  &&  cd -
    elif [ ${model_name} == "deeplabv3p_resnet50" ];then
        wget -nc -P $model_path https://paddleseg.bj.bcebos.com/dygraph/humanseg/train/deeplabv3p_resnet50_os8_humanseg_512x512_100k.zip
        cd $model_path && unzip deeplabv3p_resnet50_os8_humanseg_512x512_100k.zip && cd -
    elif [ ${model_name} == "bisenetv2" ];then
        wget -nc -P $model_path https://bj.bcebos.com/paddleseg/dygraph/cityscapes/bisenet_cityscapes_1024x1024_160k/model.pdparams
    elif [ ${model_name} == "ocrnet_hrnetw18" ];then
        wget -nc -P $model_path https://bj.bcebos.com/paddleseg/dygraph/cityscapes/ocrnet_hrnetw18_cityscapes_1024x512_160k/model.pdparams
    elif [ ${model_name} == "segformer_b0" ];then
        wget -nc -P $model_path https://bj.bcebos.com/paddleseg/dygraph/cityscapes/segformer_b0_cityscapes_1024x1024_160k/model.pdparams
    elif [ ${model_name} == "stdc_stdc1" ];then
        wget -nc -P $model_path https://bj.bcebos.com/paddleseg/dygraph/cityscapes/stdc1_seg_cityscapes_1024x512_80k/model.pdparams
    elif [ ${model_name} == "ppmatting" ];then
        wget -nc -P $model_path https://paddleseg.bj.bcebos.com/matting/models/modnet-mobilenetv2.pdparams
    fi
fi

# download data
<<<<<<< HEAD
if [ ${MODE} = "benchmark_train" ];then
    pip install -r requirements.txt
    mkdir -p ./test_tipc/data
    wget https://paddleseg.bj.bcebos.com/dataset/cityscapes_30imgs.tar.gz \
        -O ./test_tipc/data/cityscapes_30imgs.tar.gz
    tar -zxf ./test_tipc/data/cityscapes_30imgs.tar.gz -C ./test_tipc/data/
    mv ./test_tipc/data/cityscapes_30imgs ./test_tipc/data/cityscapes
else
    if [ ${model_name} == "fcn_hrnetw18_small" ] || [ ${model_name} == "pphumanseg_lite" ] || [ ${model_name} == "deeplabv3p_resnet50" ];then
        rm -rf ./test_tipc/data/mini_supervisely
        wget -nc -P ./test_tipc/data/ https://paddleseg.bj.bcebos.com/humanseg/data/mini_supervisely.zip
        cd ./test_tipc/data/ && unzip mini_supervisely.zip && cd -
    elif [ ${model_name} == "ocrnet_hrnetw18" ] || [ ${model_name} == "bisenetv2" ] || [ ${model_name} == "segformer_b0" ] || [ ${model_name} == "stdc_stdc1" ] || [ ${model_name} == "pfpnnet" ];then
        rm -rf ./test_tipc/data/cityscapes
        wget -nc -P ./test_tipc/data/ https://paddleseg.bj.bcebos.com/dataset/cityscapes.tar
        cd ./test_tipc/data/ && tar -xvf cityscapes.tar && cd -
    elif [ ${model_name} == "ppmatting" ];then
        rm -rf ./test_tipc/data/PPM-100
        wget -nc -P ./test_tipc/data/ https://paddleseg.bj.bcebos.com/matting/datasets/PPM-100.zip
        cd ./test_tipc/data/ && unzip PPM-100.zip && cd -
=======
if [ ${model_name} == "fcn_hrnetw18_small" ] || [ ${model_name} == "pphumanseg_lite" ] || [ ${model_name} == "deeplabv3p_resnet50" ];then
    rm -rf ./test_tipc/data/mini_supervisely
    wget -nc -P ./test_tipc/data/ https://paddleseg.bj.bcebos.com/humanseg/data/mini_supervisely.zip
    cd ./test_tipc/data/ && unzip mini_supervisely.zip && cd -
elif [ ${model_name} == "ocrnet_hrnetw18" ] || [ ${model_name} == "bisenetv2" ] || [ ${model_name} == "segformer_b0" ] || [ ${model_name} == "stdc_stdc1" ] || [ ${model_name} == "pfpnnet" ] || [ ${model_name} == "enet" ];then
    rm -rf ./test_tipc/data/cityscapes
    wget -nc -P ./test_tipc/data/ https://paddleseg.bj.bcebos.com/dataset/cityscapes.tar
    cd ./test_tipc/data/ && tar -xvf cityscapes.tar && cd -
elif [ ${model_name} == "ppmatting" ];then
    rm -rf ./test_tipc/data/PPM-100
    wget -nc -P ./test_tipc/data/ https://paddleseg.bj.bcebos.com/matting/datasets/PPM-100.zip
    cd ./test_tipc/data/ && unzip PPM-100.zip && cd -
>>>>>>> b97bbebf

    fi
fi<|MERGE_RESOLUTION|>--- conflicted
+++ resolved
@@ -47,7 +47,6 @@
 fi
 
 # download data
-<<<<<<< HEAD
 if [ ${MODE} = "benchmark_train" ];then
     pip install -r requirements.txt
     mkdir -p ./test_tipc/data
@@ -60,7 +59,7 @@
         rm -rf ./test_tipc/data/mini_supervisely
         wget -nc -P ./test_tipc/data/ https://paddleseg.bj.bcebos.com/humanseg/data/mini_supervisely.zip
         cd ./test_tipc/data/ && unzip mini_supervisely.zip && cd -
-    elif [ ${model_name} == "ocrnet_hrnetw18" ] || [ ${model_name} == "bisenetv2" ] || [ ${model_name} == "segformer_b0" ] || [ ${model_name} == "stdc_stdc1" ] || [ ${model_name} == "pfpnnet" ];then
+    elif [ ${model_name} == "ocrnet_hrnetw18" ] || [ ${model_name} == "bisenetv2" ] || [ ${model_name} == "segformer_b0" ] || [ ${model_name} == "stdc_stdc1" ] || [ ${model_name} == "pfpnnet" ] || [ ${model_name} == "enet" ];then
         rm -rf ./test_tipc/data/cityscapes
         wget -nc -P ./test_tipc/data/ https://paddleseg.bj.bcebos.com/dataset/cityscapes.tar
         cd ./test_tipc/data/ && tar -xvf cityscapes.tar && cd -
@@ -68,20 +67,6 @@
         rm -rf ./test_tipc/data/PPM-100
         wget -nc -P ./test_tipc/data/ https://paddleseg.bj.bcebos.com/matting/datasets/PPM-100.zip
         cd ./test_tipc/data/ && unzip PPM-100.zip && cd -
-=======
-if [ ${model_name} == "fcn_hrnetw18_small" ] || [ ${model_name} == "pphumanseg_lite" ] || [ ${model_name} == "deeplabv3p_resnet50" ];then
-    rm -rf ./test_tipc/data/mini_supervisely
-    wget -nc -P ./test_tipc/data/ https://paddleseg.bj.bcebos.com/humanseg/data/mini_supervisely.zip
-    cd ./test_tipc/data/ && unzip mini_supervisely.zip && cd -
-elif [ ${model_name} == "ocrnet_hrnetw18" ] || [ ${model_name} == "bisenetv2" ] || [ ${model_name} == "segformer_b0" ] || [ ${model_name} == "stdc_stdc1" ] || [ ${model_name} == "pfpnnet" ] || [ ${model_name} == "enet" ];then
-    rm -rf ./test_tipc/data/cityscapes
-    wget -nc -P ./test_tipc/data/ https://paddleseg.bj.bcebos.com/dataset/cityscapes.tar
-    cd ./test_tipc/data/ && tar -xvf cityscapes.tar && cd -
-elif [ ${model_name} == "ppmatting" ];then
-    rm -rf ./test_tipc/data/PPM-100
-    wget -nc -P ./test_tipc/data/ https://paddleseg.bj.bcebos.com/matting/datasets/PPM-100.zip
-    cd ./test_tipc/data/ && unzip PPM-100.zip && cd -
->>>>>>> b97bbebf
 
     fi
 fi