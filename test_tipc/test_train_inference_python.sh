--- conflicted
+++ resolved
@@ -167,14 +167,9 @@
                             set_batchsize=$(func_set_params "${batch_size_key}" "${batch_size}")
                             set_cpu_threads=$(func_set_params "${cpu_threads_key}" "${threads}")
                             set_model_dir=$(func_set_params "${infer_model_key}" "${_model_dir}")
-<<<<<<< HEAD
                             set_infer_params1=$(func_set_params "${infer_key1}" "${infer_value1}")  ##
                             set_infer_params2=$(func_set_params "${infer_key2}" "${infer_value2}")  ##
                             command="${_python} ${_script} ${use_gpu_key}=${use_gpu} ${use_mkldnn_key}=${use_mkldnn} ${set_cpu_threads} ${set_model_dir} ${set_batchsize} ${set_infer_data} ${set_benchmark} ${set_precision} ${set_infer_params1} ${set_infer_params2} > ${_save_log_path} 2>&1 " ##
-=======
-                            set_infer_params2=$(func_set_params "${infer_key2}" "${infer_value2}")  ##
-                            command="${_python} ${_script} ${use_gpu_key}=${use_gpu} ${use_mkldnn_key}=${use_mkldnn} ${set_cpu_threads} ${set_model_dir} ${set_batchsize} ${set_infer_data} ${set_benchmark} ${set_precision} ${set_infer_params2} > ${_save_log_path} 2>&1 "
->>>>>>> 98385ba2
                             eval $command
                             last_status=${PIPESTATUS[0]}
                             eval "cat ${_save_log_path}"
@@ -204,10 +199,7 @@
                         set_tensorrt=$(func_set_params "${use_trt_key}" "${use_trt}")
                         set_precision=$(func_set_params "${precision_key}" "${precision}")
                         set_model_dir=$(func_set_params "${infer_model_key}" "${_model_dir}")
-<<<<<<< HEAD
                         set_infer_params1=$(func_set_params "${infer_key1}" "${infer_value1}")  ##
-=======
->>>>>>> 98385ba2
                         set_infer_params2=$(func_set_params "${infer_key2}" "${infer_value2}")  ##
                         command="${_python} ${_script} ${use_gpu_key}=${use_gpu} ${set_tensorrt} ${set_precision} ${set_model_dir} ${set_batchsize} ${set_infer_data} ${set_benchmark} ${set_infer_params2} > ${_save_log_path} 2>&1 " ##
                         eval $command
