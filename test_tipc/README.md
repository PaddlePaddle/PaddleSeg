--- conflicted
+++ resolved
@@ -37,11 +37,8 @@
 | PFPNNet | PFPNNet | 支持 | - | - | - |
 | ENet | ENet | 支持 | - | - | - |
 | FastSCNN | FastSCNN | 支持 | - | - | - |
-<<<<<<< HEAD
+| DDRNet | DDRNet_23 | 支持 | - | - | - |
 | CCNet | CCNet | 支持 | - | - | - |
-=======
-| DDRNet | DDRNet_23 | 支持 | - | - | - |
->>>>>>> 49e03b81
 
 
 ## 3. 测试工具简介
