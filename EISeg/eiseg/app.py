--- conflicted
+++ resolved
@@ -1372,10 +1372,7 @@
                 if checkOpenGrid(image, self.thumbnail_min):
                     if self.loadGrid(image, False):
                         image, _ = self.grid.getGrid(0, 0)
-<<<<<<< HEAD
-=======
                 # 自然图像不进行缩小
->>>>>>> edd47606
             else:
                 if self.dockWidgets["grid"][0].isVisible() is True:
                     self.grid = Grids(image)
@@ -1823,7 +1820,7 @@
                 cv2.imencode(ext, mask_output)[1].tofile(savePath)
                 # self.labelPaths.append(savePath)
 
-        # 4.2 保存伪彩色
+            # 4.2 保存伪彩色
         if self.save_status["pseudo_color"]:
             pseudoPath, ext = osp.splitext(savePath)
             pseudoPath = pseudoPath + "_pseudo" + ext
@@ -2391,18 +2388,12 @@
                 os.makedirs(self.outputDir)
             _, fullflname = osp.split(self.listFiles.currentItem().text())
             fname, _ = os.path.splitext(fullflname)
-<<<<<<< HEAD
-            path = osp.join(
-                self.outputDir,
-                (fname + "_data_" + str(row) + "_" + str(col) + ".tif"))
-=======
             save_ima_path = osp.join(
                 self.outputDir,
                 (fname + "_data_" + str(row) + "_" + str(col) + ".tif"))
             save_lab_path = osp.join(
                 self.outputDir,
                 (fname + "_mask_" + str(row) + "_" + str(col) + ".tif"))
->>>>>>> edd47606
             im, tf = self.raster.getGrid(row, col)
             h, w = im.shape[:2]
             geoinfo = edict()
@@ -2411,8 +2402,7 @@
             geoinfo.dtype = self.raster.geoinfo.dtype
             geoinfo.crs = self.raster.geoinfo.crs
             geoinfo.geotf = tf
-            self.raster.saveMask(self.grid.mask_grids[row][col],
-                                 save_lab_path,
+            self.raster.saveMask(self.grid.mask_grids[row][col], save_lab_path,
                                  geoinfo)  # 保存mask
             self.raster.saveMask(im, save_ima_path, geoinfo, 3)  # 保存图像
 
@@ -2438,11 +2428,8 @@
         self.gridTable.clearContents()
 
     def saveGridLabel(self):
-<<<<<<< HEAD
-=======
-        if self.grid is None: 
-            return
->>>>>>> edd47606
+        if self.grid is None:
+            return
         if self.outputDir is not None:
             name, ext = osp.splitext(osp.basename(self.imagePath))
             if not self.origExt:
@@ -2460,20 +2447,11 @@
         self.delAllPolygon()  # 清理
         mask = self.grid.splicingList(save_path)
         if self.grid.__class__.__name__ == "RSGrids":
-<<<<<<< HEAD
-            self.image, is_big = self.raster.getArray()
-        else:
-            self.image = self.grid.detimg
-            is_big = checkOpenGrid(self.image, self.thumbnail_min)
-        if is_big is None:
-            self.statusbar.showMessage(self.tr("图像过大，已显示缩略图"))
-=======
             self.image, geo_tf = self.raster.getArray()
             if geo_tf is None:
                 self.statusbar.showMessage(self.tr("图像过大，已显示缩略图"))
         else:
             self.image = self.grid.detimg
->>>>>>> edd47606
         self.controller.image = self.image
         self.controller._result_mask = mask
         self.exportLabel(savePath=save_path, lab_input=mask)
@@ -2596,8 +2574,7 @@
         # sys.exit(0)
 
     def reportBug(self):
-        webbrowser.open(
-            "https://github.com/PaddlePaddle/PaddleSeg/issues")
+        webbrowser.open("https://github.com/PaddlePaddle/PaddleSeg/issues")
 
     def quickStart(self):
         # self.saveImage(True)
