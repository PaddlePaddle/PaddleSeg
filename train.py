--- conflicted
+++ resolved
@@ -26,83 +26,85 @@
 def parse_args():
     parser = argparse.ArgumentParser(description='Model training')
     # params of training
-    parser.add_argument("--config",
-                        dest="cfg",
-                        help="The config file.",
-                        default=None,
-                        type=str)
-    parser.add_argument('--iters',
-                        dest='iters',
-                        help='iters for training',
-                        type=int,
-                        default=None)
-    parser.add_argument('--batch_size',
-                        dest='batch_size',
-                        help='Mini batch size of one gpu or cpu',
-                        type=int,
-                        default=None)
-    parser.add_argument('--learning_rate',
-                        dest='learning_rate',
-                        help='Learning rate',
-                        type=float,
-                        default=None)
+    parser.add_argument(
+        "--config", dest="cfg", help="The config file.", default=None, type=str)
+    parser.add_argument(
+        '--iters',
+        dest='iters',
+        help='iters for training',
+        type=int,
+        default=None)
+    parser.add_argument(
+        '--batch_size',
+        dest='batch_size',
+        help='Mini batch size of one gpu or cpu',
+        type=int,
+        default=None)
+    parser.add_argument(
+        '--learning_rate',
+        dest='learning_rate',
+        help='Learning rate',
+        type=float,
+        default=None)
     parser.add_argument(
         '--save_interval',
         dest='save_interval',
         help='How many iters to save a model snapshot once during training.',
         type=int,
         default=1000)
-    parser.add_argument('--resume_model',
-                        dest='resume_model',
-                        help='The path of resume model',
-                        type=str,
-                        default=None)
-    parser.add_argument('--save_dir',
-                        dest='save_dir',
-                        help='The directory for saving the model snapshot',
-                        type=str,
-                        default='./output')
-    parser.add_argument('--keep_checkpoint_max',
-                        dest='keep_checkpoint_max',
-                        help='Maximum number of checkpoints to save',
-                        type=int,
-                        default=5)
-    parser.add_argument('--num_workers',
-                        dest='num_workers',
-                        help='Num workers for data loader',
-                        type=int,
-                        default=0)
-    parser.add_argument('--do_eval',
-                        dest='do_eval',
-                        help='Eval while training',
-                        action='store_true')
-    parser.add_argument('--log_iters',
-                        dest='log_iters',
-                        help='Display logging information at every log_iters',
-                        default=10,
-                        type=int)
+    parser.add_argument(
+        '--resume_model',
+        dest='resume_model',
+        help='The path of resume model',
+        type=str,
+        default=None)
+    parser.add_argument(
+        '--save_dir',
+        dest='save_dir',
+        help='The directory for saving the model snapshot',
+        type=str,
+        default='./output')
+    parser.add_argument(
+        '--keep_checkpoint_max',
+        dest='keep_checkpoint_max',
+        help='Maximum number of checkpoints to save',
+        type=int,
+        default=5)
+    parser.add_argument(
+        '--num_workers',
+        dest='num_workers',
+        help='Num workers for data loader',
+        type=int,
+        default=0)
+    parser.add_argument(
+        '--do_eval',
+        dest='do_eval',
+        help='Eval while training',
+        action='store_true')
+    parser.add_argument(
+        '--log_iters',
+        dest='log_iters',
+        help='Display logging information at every log_iters',
+        default=10,
+        type=int)
     parser.add_argument(
         '--use_vdl',
         dest='use_vdl',
         help='Whether to record the data to VisualDL during training',
         action='store_true')
-    parser.add_argument('--seed',
-                        dest='seed',
-                        help='Set the random seed during training.',
-                        default=None,
-                        type=int)
+    parser.add_argument(
+        '--seed',
+        dest='seed',
+        help='Set the random seed during training.',
+        default=None,
+        type=int)
     parser.add_argument(
         "--precision",
         default="fp32",
         type=str,
         choices=["fp32", "fp16"],
-<<<<<<< HEAD
-        help="Use AMP if precision='fp16'. If precision='fp32', "
-        "the training is normal.")
-=======
         help="Use AMP if precision='fp16'. If precision='fp32', the training is normal."
     )
->>>>>>> f74fb1e1
     parser.add_argument(
         '--data_format',
         dest='data_format',
@@ -151,10 +153,11 @@
     if not args.cfg:
         raise RuntimeError('No configuration file specified.')
 
-    cfg = Config(args.cfg,
-                 learning_rate=args.learning_rate,
-                 iters=args.iters,
-                 batch_size=args.batch_size)
+    cfg = Config(
+        args.cfg,
+        learning_rate=args.learning_rate,
+        iters=args.iters,
+        batch_size=args.batch_size)
 
     # Only support for the DeepLabv3+ model
     if args.data_format == 'NHWC':
@@ -187,24 +190,25 @@
 
     cfg._model = paddle.nn.SyncBatchNorm.convert_sync_batchnorm(cfg.model)
 
-    train(cfg.model,
-          train_dataset,
-          val_dataset=val_dataset,
-          optimizer=cfg.optimizer,
-          save_dir=args.save_dir,
-          iters=cfg.iters,
-          batch_size=cfg.batch_size,
-          resume_model=args.resume_model,
-          save_interval=args.save_interval,
-          log_iters=args.log_iters,
-          num_workers=args.num_workers,
-          use_vdl=args.use_vdl,
-          losses=losses,
-          keep_checkpoint_max=args.keep_checkpoint_max,
-          test_config=cfg.test_config,
-          precision=args.precision,
-          profiler_options=args.profiler_options,
-          to_static_training=cfg.to_static_training)
+    train(
+        cfg.model,
+        train_dataset,
+        val_dataset=val_dataset,
+        optimizer=cfg.optimizer,
+        save_dir=args.save_dir,
+        iters=cfg.iters,
+        batch_size=cfg.batch_size,
+        resume_model=args.resume_model,
+        save_interval=args.save_interval,
+        log_iters=args.log_iters,
+        num_workers=args.num_workers,
+        use_vdl=args.use_vdl,
+        losses=losses,
+        keep_checkpoint_max=args.keep_checkpoint_max,
+        test_config=cfg.test_config,
+        precision=args.precision,
+        profiler_options=args.profiler_options,
+        to_static_training=cfg.to_static_training)
 
 
 if __name__ == '__main__':
