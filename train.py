# Copyright (c) 2020 PaddlePaddle Authors. All Rights Reserved.
#
# Licensed under the Apache License, Version 2.0 (the "License");
# you may not use this file except in compliance with the License.
# You may obtain a copy of the License at
#
#    http://www.apache.org/licenses/LICENSE-2.0
#
# Unless required by applicable law or agreed to in writing, software
# distributed under the License is distributed on an "AS IS" BASIS,
# WITHOUT WARRANTIES OR CONDITIONS OF ANY KIND, either express or implied.
# See the License for the specific language governing permissions and
# limitations under the License.

import argparse
import random

import paddle
import numpy as np

from paddleseg.cvlibs import manager, Config
from paddleseg.utils import get_sys_env, logger, config_check
from paddleseg.core import train


def parse_args():
    parser = argparse.ArgumentParser(description='Model training')
    # params of training
    parser.add_argument(
        "--config", dest="cfg", help="The config file.", default=None, type=str)
    parser.add_argument(
        '--iters',
        dest='iters',
        help='iters for training',
        type=int,
        default=None)
    parser.add_argument(
        '--batch_size',
        dest='batch_size',
        help='Mini batch size of one gpu or cpu',
        type=int,
        default=None)
    parser.add_argument(
        '--learning_rate',
        dest='learning_rate',
        help='Learning rate',
        type=float,
        default=None)
    parser.add_argument(
        '--save_interval',
        dest='save_interval',
        help='How many iters to save a model snapshot once during training.',
        type=int,
        default=1000)
    parser.add_argument(
        '--resume_model',
        dest='resume_model',
        help='The path of resume model',
        type=str,
        default=None)
    parser.add_argument(
        '--save_dir',
        dest='save_dir',
        help='The directory for saving the model snapshot',
        type=str,
        default='./output')
    parser.add_argument(
        '--keep_checkpoint_max',
        dest='keep_checkpoint_max',
        help='Maximum number of checkpoints to save',
        type=int,
        default=5)
    parser.add_argument(
        '--num_workers',
        dest='num_workers',
        help='Num workers for data loader',
        type=int,
        default=0)
    parser.add_argument(
        '--do_eval',
        dest='do_eval',
        help='Eval while training',
        action='store_true')
    parser.add_argument(
        '--log_iters',
        dest='log_iters',
        help='Display logging information at every log_iters',
        default=10,
        type=int)
    parser.add_argument(
        '--use_vdl',
        dest='use_vdl',
        help='Whether to record the data to VisualDL during training',
        action='store_true')
    parser.add_argument(
<<<<<<< HEAD
        '--seed',
        dest='seed',
        help='Set the random seed during training.',
        default=None,
        type=int)
=======
        '--fp16', dest='fp16', help='Whther to use amp', action='store_true')
    parser.add_argument(
        '--data_format',
        dest='data_format',
        help=
        'Data format that specifies the layout of input. It can be "NCHW" or "NHWC". Default: "NCHW".',
        type=str,
        default='NCHW')
>>>>>>> 36652c63

    return parser.parse_args()


def main(args):
<<<<<<< HEAD

    if args.seed is not None:
        paddle.seed(args.seed)
        np.random.seed(args.seed)
        random.seed(args.seed)
=======
    # import numpy as np
    # from paddle.fluid import core
    # np.random.seed(0)
    # core.default_cuda_generator(0).manual_seed(256)
    # core.default_cpu_generator().manual_seed(256)
    # print(paddle.rand((1,)))
>>>>>>> 36652c63

    env_info = get_sys_env()
    info = ['{}: {}'.format(k, v) for k, v in env_info.items()]
    info = '\n'.join(['', format('Environment Information', '-^48s')] + info +
                     ['-' * 48])
    logger.info(info)

    place = 'gpu' if env_info['Paddle compiled with cuda'] and env_info[
        'GPUs used'] else 'cpu'

    paddle.set_device(place)
    if not args.cfg:
        raise RuntimeError('No configuration file specified.')

    cfg = Config(
        args.cfg,
        learning_rate=args.learning_rate,
        iters=args.iters,
        batch_size=args.batch_size)

    # Only support for the DeepLabv3+ model
    if args.data_format == 'NHWC':
        if cfg.dic['model']['type'] != 'DeepLabV3P':
            raise ValueError(
                'The "NHWC" data format only support the DeepLabV3P model!')
        cfg.dic['model']['data_format'] = args.data_format
        cfg.dic['model']['backbone']['data_format'] = args.data_format
        loss_len = len(cfg.dic['loss']['types'])
        for i in range(loss_len):
            cfg.dic['loss']['types'][i]['data_format'] = args.data_format

    train_dataset = cfg.train_dataset
    if train_dataset is None:
        raise RuntimeError(
            'The training dataset is not specified in the configuration file.')
    elif len(train_dataset) == 0:
        raise ValueError(
            'The length of train_dataset is 0. Please check if your dataset is valid'
        )
    val_dataset = cfg.val_dataset if args.do_eval else None
    losses = cfg.loss

    msg = '\n---------------Config Information---------------\n'
    msg += str(cfg)
    msg += '------------------------------------------------'
    logger.info(msg)

    config_check(cfg, train_dataset=train_dataset, val_dataset=val_dataset)

    train(
        cfg.model,
        train_dataset,
        val_dataset=val_dataset,
        optimizer=cfg.optimizer,
        save_dir=args.save_dir,
        iters=cfg.iters,
        batch_size=cfg.batch_size,
        resume_model=args.resume_model,
        save_interval=args.save_interval,
        log_iters=args.log_iters,
        num_workers=args.num_workers,
        use_vdl=args.use_vdl,
        losses=losses,
        keep_checkpoint_max=args.keep_checkpoint_max,
<<<<<<< HEAD
        test_config=cfg.test_config)
=======
        fp16=args.fp16)
>>>>>>> 36652c63


if __name__ == '__main__':
    args = parse_args()
    main(args)<|MERGE_RESOLUTION|>--- conflicted
+++ resolved
@@ -93,13 +93,12 @@
         help='Whether to record the data to VisualDL during training',
         action='store_true')
     parser.add_argument(
-<<<<<<< HEAD
         '--seed',
         dest='seed',
         help='Set the random seed during training.',
         default=None,
         type=int)
-=======
+    parser.add_argument(
         '--fp16', dest='fp16', help='Whther to use amp', action='store_true')
     parser.add_argument(
         '--data_format',
@@ -108,26 +107,16 @@
         'Data format that specifies the layout of input. It can be "NCHW" or "NHWC". Default: "NCHW".',
         type=str,
         default='NCHW')
->>>>>>> 36652c63
 
     return parser.parse_args()
 
 
 def main(args):
-<<<<<<< HEAD
 
     if args.seed is not None:
         paddle.seed(args.seed)
         np.random.seed(args.seed)
         random.seed(args.seed)
-=======
-    # import numpy as np
-    # from paddle.fluid import core
-    # np.random.seed(0)
-    # core.default_cuda_generator(0).manual_seed(256)
-    # core.default_cpu_generator().manual_seed(256)
-    # print(paddle.rand((1,)))
->>>>>>> 36652c63
 
     env_info = get_sys_env()
     info = ['{}: {}'.format(k, v) for k, v in env_info.items()]
@@ -192,11 +181,8 @@
         use_vdl=args.use_vdl,
         losses=losses,
         keep_checkpoint_max=args.keep_checkpoint_max,
-<<<<<<< HEAD
-        test_config=cfg.test_config)
-=======
+        test_config=cfg.test_config,
         fp16=args.fp16)
->>>>>>> 36652c63
 
 
 if __name__ == '__main__':
