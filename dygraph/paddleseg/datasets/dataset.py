# Copyright (c) 2020 PaddlePaddle Authors. All Rights Reserved.
#
# Licensed under the Apache License, Version 2.0 (the "License");
# you may not use this file except in compliance with the License.
# You may obtain a copy of the License at
#
#     http://www.apache.org/licenses/LICENSE-2.0
#
# Unless required by applicable law or agreed to in writing, software
# distributed under the License is distributed on an "AS IS" BASIS,
# WITHOUT WARRANTIES OR CONDITIONS OF ANY KIND, either express or implied.
# See the License for the specific language governing permissions and
# limitations under the License.

import os

import paddle
import numpy as np
from PIL import Image

from paddleseg.cvlibs import manager
from paddleseg.transforms import Compose


@manager.DATASETS.add_component
class Dataset(paddle.io.Dataset):
    """
    Pass in a custom dataset that conforms to the format.

    Args:
        transforms (list): Transforms for image.
        dataset_root (str): The dataset directory.
        num_classes (int): Number of classes.
        mode (str): which part of dataset to use. it is one of ('train', 'val', 'test'). Default: 'train'.
        train_path (str): The train dataset file. When mode is 'train', train_path is necessary.
            The contents of train_path file are as follow:
            image1.jpg ground_truth1.png
            image2.jpg ground_truth2.png
        val_path (str): The evaluation dataset file. When mode is 'val', val_path is necessary.
            The contents is the same as train_path
        test_path (str): The test dataset file. When mode is 'test', test_path is necessary.
            The annotation file is not necessary in test_path file.
        separator (str): The separator of dataset list. Default: ' '.

        Examples:

            import paddleseg.transforms as T
            from paddleseg.datasets import Dataset

            transforms = [T.RandomPaddingCrop(crop_size=(512,512)), T.Normalize()]
            dataset_root = 'dataset_root_path'
            train_path = 'train_path'
            num_classes = 2
            dataset = Dataset(transforms = transforms,
                              dataset_root = dataset_root,
                              num_classes = 2,
                              train_path = train_path,
                              mode = 'train')

    """

    def __init__(self,
                 transforms,
                 dataset_root,
                 num_classes,
                 mode='train',
                 train_path=None,
                 val_path=None,
                 test_path=None,
                 separator=' ',
                 ignore_index=255):
        self.dataset_root = dataset_root
        self.transforms = Compose(transforms)
        self.file_list = list()
        mode = mode.lower()
        self.mode = mode
        self.num_classes = num_classes
        self.ignore_index = ignore_index

        if mode.lower() not in ['train', 'val', 'test']:
            raise ValueError(
                "mode should be 'train', 'val' or 'test', but got {}.".format(
                    mode))

        if self.transforms is None:
            raise ValueError("`transforms` is necessary, but it is None.")

        self.dataset_root = dataset_root
        if not os.path.exists(self.dataset_root):
            raise FileNotFoundError('there is not `dataset_root`: {}.'.format(
                self.dataset_root))

        if mode == 'train':
            if train_path is None:
                raise ValueError(
                    'When `mode` is "train", `train_path` is necessary, but it is None.'
                )
            elif not os.path.exists(train_path):
                raise FileNotFoundError(
                    '`train_path` is not found: {}'.format(train_path))
            else:
                file_path = train_path
        elif mode == 'val':
            if val_path is None:
                raise ValueError(
                    'When `mode` is "val", `val_path` is necessary, but it is None.'
                )
            elif not os.path.exists(val_path):
                raise FileNotFoundError(
                    '`val_path` is not found: {}'.format(val_path))
            else:
                file_path = val_path
        else:
            if test_path is None:
                raise ValueError(
                    'When `mode` is "test", `test_path` is necessary, but it is None.'
                )
            elif not os.path.exists(test_path):
                raise FileNotFoundError(
                    '`test_path` is not found: {}'.format(test_path))
            else:
                file_path = test_path

        with open(file_path, 'r') as f:
            for line in f:
                items = line.strip().split(separator)
                if len(items) != 2:
                    if mode == 'train' or mode == 'val':
                        raise ValueError(
                            "File list format incorrect! In training or evaluation task it should be"
                            " image_name{}label_name\\n".format(separator))
                    image_path = os.path.join(self.dataset_root, items[0])
                    label_path = None
                else:
                    image_path = os.path.join(self.dataset_root, items[0])
                    label_path = os.path.join(self.dataset_root, items[1])
                self.file_list.append([image_path, label_path])

    def __getitem__(self, idx):
        image_path, label_path = self.file_list[idx]
        if self.mode == 'test':
            im, im_info, _ = self.transforms(im=image_path)
            im = im[np.newaxis, ...]
            return im, im_info, image_path
        elif self.mode == 'val':
            im, im_info, _ = self.transforms(im=image_path)
<<<<<<< HEAD
            # im = im[np.newaxis, ...]
            im = np.transpose(im, (1, 2, 0))
            label = np.asarray(Image.open(grt_path))
            # label = label[np.newaxis, np.newaxis, :, :]
=======
            im = im[np.newaxis, ...]
            label = np.asarray(Image.open(label_path))
            label = label[np.newaxis, np.newaxis, :, :]
>>>>>>> f11d950a
            return im, im_info, label
        else:
            im, im_info, label = self.transforms(
                im=image_path, label=label_path)
            return im, label

    def __len__(self):
        return len(self.file_list)<|MERGE_RESOLUTION|>--- conflicted
+++ resolved
@@ -144,16 +144,11 @@
             return im, im_info, image_path
         elif self.mode == 'val':
             im, im_info, _ = self.transforms(im=image_path)
-<<<<<<< HEAD
             # im = im[np.newaxis, ...]
+            # for multi scale by cv2.resize
             im = np.transpose(im, (1, 2, 0))
-            label = np.asarray(Image.open(grt_path))
+            label = np.asarray(Image.open(label_path))
             # label = label[np.newaxis, np.newaxis, :, :]
-=======
-            im = im[np.newaxis, ...]
-            label = np.asarray(Image.open(label_path))
-            label = label[np.newaxis, np.newaxis, :, :]
->>>>>>> f11d950a
             return im, im_info, label
         else:
             im, im_info, label = self.transforms(
