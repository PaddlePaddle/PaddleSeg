# Copyright (c) 2020 PaddlePaddle Authors. All Rights Reserved.
#
# Licensed under the Apache License, Version 2.0 (the "License");
# you may not use this file except in compliance with the License.
# You may obtain a copy of the License at
#
#    http://www.apache.org/licenses/LICENSE-2.0
#
# Unless required by applicable law or agreed to in writing, software
# distributed under the License is distributed on an "AS IS" BASIS,
# WITHOUT WARRANTIES OR CONDITIONS OF ANY KIND, either express or implied.
# See the License for the specific language governing permissions and
# limitations under the License.

import paddle
import paddle.nn as nn
import paddle.nn.functional as F

from paddleseg import utils
from paddleseg.cvlibs import manager
from paddleseg.models import layers


@manager.MODELS.add_component
class UNet(nn.Layer):
    """
    The UNet implementation based on PaddlePaddle.

    The original article refers to
    Olaf Ronneberger, et, al. "U-Net: Convolutional Networks for Biomedical Image Segmentation"
    (https://arxiv.org/abs/1505.04597).

    Args:
        num_classes (int): The unique number of target classes.
        align_corners (bool): An argument of F.interpolate. It should be set to False when the output size of feature
            is even, e.g. 1024x512, otherwise it is True, e.g. 769x769.  Default: False.
        use_deconv (bool, optional): A bool value indicates whether using deconvolution in upsampling.
            If False, use resize_bilinear. Default: False.
        pretrained (str, optional): The path or url of pretrained model for fine tuning. Default: None.
    """

    def __init__(self,
                 num_classes,
                 align_corners=False,
                 use_deconv=False,
                 pretrained=None):
        super().__init__()

        self.encode = Encoder()
        self.decode = Decoder(align_corners, use_deconv=use_deconv)
        self.cls = self.conv = nn.Conv2D(
            in_channels=64,
            out_channels=num_classes,
            kernel_size=3,
            stride=1,
            padding=1)

        self.pretrained = pretrained
        self.init_weight()

    def forward(self, x):
        logit_list = []
        x, short_cuts = self.encode(x)
        x = self.decode(x, short_cuts)
        logit = self.cls(x)
        logit_list.append(logit)
        return logit_list

    def init_weight(self):
        if self.pretrained is not None:
            utils.load_entire_model(self, self.pretrained)


class Encoder(nn.Layer):
    def __init__(self):
        super().__init__()

        self.double_conv = nn.Sequential(
            layers.ConvBNReLU(3, 64, 3), layers.ConvBNReLU(64, 64, 3))
        down_channels = [[64, 128], [128, 256], [256, 512], [512, 512]]
        self.down_sample_list = nn.LayerList([
            self.down_sampling(channel[0], channel[1])
            for channel in down_channels
        ])

    def down_sampling(self, in_channels, out_channels):
        modules = []
        modules.append(nn.MaxPool2D(kernel_size=2, stride=2))
        modules.append(layers.ConvBNReLU(in_channels, out_channels, 3))
        modules.append(layers.ConvBNReLU(out_channels, out_channels, 3))
        return nn.Sequential(*modules)

    def forward(self, x):
        short_cuts = []
        x = self.double_conv(x)
        for down_sample in self.down_sample_list:
            short_cuts.append(x)
            x = down_sample(x)
        return x, short_cuts


class Decoder(nn.Layer):
    def __init__(self, align_corners, use_deconv=False):
        super().__init__()

        up_channels = [[512, 256], [256, 128], [128, 64], [64, 64]]
        self.up_sample_list = nn.LayerList([
            UpSampling(channel[0], channel[1], align_corners, use_deconv)
            for channel in up_channels
        ])

    def forward(self, x, short_cuts):
        for i in range(len(short_cuts)):
            x = self.up_sample_list[i](x, short_cuts[-(i + 1)])
        return x


class UpSampling(nn.Layer):
    def __init__(self,
                 in_channels,
                 out_channels,
                 align_corners,
                 use_deconv=False):
        super().__init__()

        self.align_corners = align_corners

        self.use_deconv = use_deconv
        if self.use_deconv:
            self.deconv = nn.ConvTranspose2D(
                in_channels,
                out_channels // 2,
                kernel_size=2,
                stride=2,
                padding=0)
            in_channels = in_channels + out_channels // 2
        else:
            in_channels *= 2

        self.double_conv = nn.Sequential(
            layers.ConvBNReLU(in_channels, out_channels, 3),
            layers.ConvBNReLU(out_channels, out_channels, 3))

    def forward(self, x, short_cut):
        if self.use_deconv:
            x = self.deconv(x)
        else:
            x = F.interpolate(
                x,
                short_cut.shape[2:],
                mode='bilinear',
<<<<<<< HEAD
                align_corners=True,
                align_mode=1)
=======
                align_corners=self.align_corners)
>>>>>>> 5cbf971a
        x = paddle.concat([x, short_cut], axis=1)
        x = self.double_conv(x)
        return x<|MERGE_RESOLUTION|>--- conflicted
+++ resolved
@@ -149,12 +149,7 @@
                 x,
                 short_cut.shape[2:],
                 mode='bilinear',
-<<<<<<< HEAD
-                align_corners=True,
-                align_mode=1)
-=======
                 align_corners=self.align_corners)
->>>>>>> 5cbf971a
         x = paddle.concat([x, short_cut], axis=1)
         x = self.double_conv(x)
         return x