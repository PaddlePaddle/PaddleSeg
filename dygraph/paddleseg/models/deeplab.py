--- conflicted
+++ resolved
@@ -78,12 +78,7 @@
                 logit,
                 x.shape[2:],
                 mode='bilinear',
-<<<<<<< HEAD
-                align_corners=True,
-                align_mode=1) for logit in logit_list
-=======
                 align_corners=self.align_corners) for logit in logit_list
->>>>>>> 5cbf971a
         ]
 
     def init_weight(self):
@@ -179,12 +174,7 @@
                 logit,
                 x.shape[2:],
                 mode='bilinear',
-<<<<<<< HEAD
-                align_corners=True,
-                align_mode=1) for logit in logit_list
-=======
                 align_corners=self.align_corners) for logit in logit_list
->>>>>>> 5cbf971a
         ]
 
     def init_weight(self):
@@ -259,12 +249,7 @@
             x,
             low_level_feat.shape[2:],
             mode='bilinear',
-<<<<<<< HEAD
-            align_corners=True,
-            align_mode=1)
-=======
             align_corners=self.align_corners)
->>>>>>> 5cbf971a
         x = paddle.concat([x, low_level_feat], axis=1)
         x = self.conv_bn_relu2(x)
         x = self.conv_bn_relu3(x)
