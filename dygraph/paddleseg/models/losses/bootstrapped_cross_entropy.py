# Copyright (c) 2020 PaddlePaddle Authors. All Rights Reserved.
#
# Licensed under the Apache License, Version 2.0 (the "License");
# you may not use this file except in compliance with the License.
# You may obtain a copy of the License at
#
#    http://www.apache.org/licenses/LICENSE-2.0
#
# Unless required by applicable law or agreed to in writing, software
# distributed under the License is distributed on an "AS IS" BASIS,
# WITHOUT WARRANTIES OR CONDITIONS OF ANY KIND, either express or implied.
# See the License for the specific language governing permissions and
# limitations under the License.

import paddle
from paddle import nn
import paddle.nn.functional as F

from paddleseg.cvlibs import manager


@manager.LOSSES.add_component
class BootstrappedCrossEntropyLoss(nn.Layer):
    """
    Implements the cross entropy loss function.
    Args:
        min_K (int): the minimum number of pixels to be counted in loss computation.
        loss_th (float): the loss threshold. Only loss that is larger than the threshold
            would be calculated.
        weight (tuple|list, optional): The weight for different classes. Default: None.
        ignore_index (int, optional): Specifies a target value that is ignored
            and does not contribute to the input gradient. Default: 255.
    """

    def __init__(self, min_K, loss_th, weight=None, ignore_index=255):
        super().__init__()
        self.ignore_index = ignore_index
        self.K = min_K
        self.threshold = loss_th
<<<<<<< HEAD
        self.weight = paddle.to_tensor(weight, dtype='float32')
=======
        if weight is not None:
            weight = paddle.to_tensor(weight, dtype='float32')
        self.weight = weight
>>>>>>> 96f2d16d
        self.ignore_index = ignore_index

    def forward(self, logit, label):

        n, c, h, w = logit.shape
        total_loss = 0.0
        if len(label.shape) != len(logit.shape):
            label = paddle.unsqueeze(label, 1)

        for i in range(n):
            x = paddle.unsqueeze(logit[i], 0)
            y = paddle.unsqueeze(label[i], 0)
            x = paddle.transpose(x, (0, 2, 3, 1))
            y = paddle.transpose(y, (0, 2, 3, 1))
            x = paddle.reshape(x, shape=(-1, c))
            y = paddle.reshape(y, shape=(-1, ))

            loss = F.cross_entropy(
                x,
                y,
                weight=self.weight,
                ignore_index=self.ignore_index,
                reduction="none")
            sorted_loss = paddle.sort(loss, descending=True)
            if sorted_loss[self.K] > self.threshold:
                new_indices = paddle.nonzero(sorted_loss > self.threshold)
                loss = paddle.gather(sorted_loss, new_indices)
            else:
                loss = sorted_loss[:self.K]

            total_loss += paddle.mean(loss)
        return total_loss / float(n)<|MERGE_RESOLUTION|>--- conflicted
+++ resolved
@@ -37,13 +37,9 @@
         self.ignore_index = ignore_index
         self.K = min_K
         self.threshold = loss_th
-<<<<<<< HEAD
-        self.weight = paddle.to_tensor(weight, dtype='float32')
-=======
         if weight is not None:
             weight = paddle.to_tensor(weight, dtype='float32')
         self.weight = weight
->>>>>>> 96f2d16d
         self.ignore_index = ignore_index
 
     def forward(self, logit, label):
