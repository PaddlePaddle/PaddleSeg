--- conflicted
+++ resolved
@@ -72,12 +72,7 @@
                 logit,
                 x.shape[2:],
                 mode='bilinear',
-<<<<<<< HEAD
-                align_corners=True,
-                align_mode=1) for logit in logit_list
-=======
                 align_corners=self.align_corners) for logit in logit_list
->>>>>>> 5cbf971a
         ]
 
     def init_weight(self):
@@ -122,8 +117,6 @@
 
         self.dropout = nn.Dropout(p=0.1)  # dropout_prob
 
-        self.dropout = nn.Dropout(p=0.1)  # dropout_prob
-
         self.conv = nn.Conv2D(
             in_channels=pp_out_channels,
             out_channels=num_classes,
