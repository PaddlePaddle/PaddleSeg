--- conflicted
+++ resolved
@@ -45,10 +45,14 @@
 git clone https://github.com/PaddlePaddle/PaddleSeg
 ```
 
-<<<<<<< HEAD
 3. 安装PaddleSeg依赖
 通过以下命令安装python包依赖，请确保在该分支上至少执行过一次以下命令：
-=======
+
+```
+cd PaddleSeg/dygpraph
+pip install -r requirements.txt
+```
+
 ## 训练
 ```
 python3 train.py --model_name unet \
@@ -59,12 +63,6 @@
 --do_eval \
 --save_dir output
 ```
->>>>>>> 2f148244
-
-```
-cd PaddleSeg/dygpraph
-pip install -r requirements.txt
-```
 
 ## 使用教程
 
