--- conflicted
+++ resolved
@@ -175,10 +175,7 @@
             <li>HRF</li>
             <li>DRIVE</li>
             <li>STARE</li>
-<<<<<<< HEAD
-=======
             <li>PP-HumanSeg14K</li>
->>>>>>> e906d7f7
           </ul>
         <b>数据增强</b><br>
         <ul>
