# Copyright (c) 2020 PaddlePaddle Authors. All Rights Reserved.
#
# Licensed under the Apache License, Version 2.0 (the "License");
# you may not use this file except in compliance with the License.
# You may obtain a copy of the License at
#
#    http://www.apache.org/licenses/LICENSE-2.0
#
# Unless required by applicable law or agreed to in writing, software
# distributed under the License is distributed on an "AS IS" BASIS,
# WITHOUT WARRANTIES OR CONDITIONS OF ANY KIND, either express or implied.
# See the License for the specific language governing permissions and
# limitations under the License.

import argparse
import os

import paddle

from paddleseg.cvlibs import manager, Config
from paddleseg.core import evaluate
from paddleseg.utils import get_sys_env, logger, utils


def get_test_config(cfg, args):

    test_config = cfg.test_config
    if args.aug_eval:
        test_config['aug_eval'] = args.aug_eval
        test_config['scales'] = args.scales
        test_config['flip_horizontal'] = args.flip_horizontal
        test_config['flip_vertical'] = args.flip_vertical

    if args.is_slide:
        test_config['is_slide'] = args.is_slide
        test_config['crop_size'] = args.crop_size
        test_config['stride'] = args.stride

    return test_config


def parse_args():
    parser = argparse.ArgumentParser(description='Model evaluation')

    # params of evaluate
    parser.add_argument(
        "--config", dest="cfg", help="The config file.", default=None, type=str)
    parser.add_argument(
        '--opts',
        help='update the key value for all options',
        default=None,
        nargs='+')
    parser.add_argument(
        '--model_path',
        dest='model_path',
        help='The path of model for evaluation',
        type=str,
        default=None)
    parser.add_argument(
        '--num_workers',
        dest='num_workers',
        help='Num workers for data loader',
        type=int,
        default=0)

    # augment for evaluation
    parser.add_argument(
        '--aug_eval',
        dest='aug_eval',
        help='Whether to use mulit-scales and flip augment for evaluation',
        action='store_true')
    parser.add_argument(
        '--scales',
        dest='scales',
        nargs='+',
        help='Scales for augment',
        type=float,
        default=1.0)
    parser.add_argument(
        '--flip_horizontal',
        dest='flip_horizontal',
        help='Whether to use flip horizontally augment',
        action='store_true')
    parser.add_argument(
        '--flip_vertical',
        dest='flip_vertical',
        help='Whether to use flip vertically augment',
        action='store_true')

    # sliding window evaluation
    parser.add_argument(
        '--is_slide',
        dest='is_slide',
        help='Whether to evaluate by sliding window',
        action='store_true')
    parser.add_argument(
        '--crop_size',
        dest='crop_size',
        nargs=2,
        help='The crop size of sliding window, the first is width and the second is height.',
        type=int,
        default=None)
    parser.add_argument(
        '--stride',
        dest='stride',
        nargs=2,
        help='The stride of sliding window, the first is width and the second is height.',
        type=int,
        default=None)

    parser.add_argument(
        '--data_format',
        dest='data_format',
        help='Data format that specifies the layout of input. It can be "NCHW" or "NHWC". Default: "NCHW".',
        type=str,
        default='NCHW')

    parser.add_argument(
        '--auc_roc',
        dest='add auc_roc metric',
        help='Whether to use auc_roc metric',
        type=bool,
        default=False)

    parser.add_argument(
        '--device',
        dest='device',
        help='Device place to be set, which can be GPU, XPU, NPU, CPU',
        default='gpu',
        type=str)

    return parser.parse_args()


def main(args):
    env_info = get_sys_env()

    if args.device == 'gpu' and env_info[
            'Paddle compiled with cuda'] and env_info['GPUs used']:
        place = 'gpu'
    elif args.device == 'xpu' and paddle.is_compiled_with_xpu():
        place = 'xpu'
    elif args.device == 'npu' and paddle.is_compiled_with_npu():
        place = 'npu'
    else:
        place = 'cpu'

    paddle.set_device(place)
    if not args.cfg:
        raise RuntimeError('No configuration file specified.')

<<<<<<< HEAD
    cfg = Config(args.cfg)
    cfg.check_sync_info()

=======
    cfg = Config(args.cfg, opts=args.opts)
>>>>>>> 126a550b
    # Only support for the DeepLabv3+ model
    if args.data_format == 'NHWC':
        if cfg.dic['model']['type'] != 'DeepLabV3P':
            raise ValueError(
                'The "NHWC" data format only support the DeepLabV3P model!')
        cfg.dic['model']['data_format'] = args.data_format
        cfg.dic['model']['backbone']['data_format'] = args.data_format
        loss_len = len(cfg.dic['loss']['types'])
        for i in range(loss_len):
            cfg.dic['loss']['types'][i]['data_format'] = args.data_format

    val_dataset = cfg.val_dataset
    if val_dataset is None:
        raise RuntimeError(
            'The verification dataset is not specified in the configuration file.'
        )
    elif len(val_dataset) == 0:
        raise ValueError(
            'The length of val_dataset is 0. Please check if your dataset is valid'
        )

    msg = '\n---------------Config Information---------------\n'
    msg += str(cfg)
    msg += '------------------------------------------------'
    logger.info(msg)

    model = cfg.model
    if args.model_path:
        utils.load_entire_model(model, args.model_path)
        logger.info('Loaded trained params of model successfully')

    test_config = get_test_config(cfg, args)

    evaluate(model, val_dataset, num_workers=args.num_workers, **test_config)


if __name__ == '__main__':
    args = parse_args()
    main(args)<|MERGE_RESOLUTION|>--- conflicted
+++ resolved
@@ -149,13 +149,9 @@
     if not args.cfg:
         raise RuntimeError('No configuration file specified.')
 
-<<<<<<< HEAD
-    cfg = Config(args.cfg)
+    cfg = Config(args.cfg, opts=args.opts)
     cfg.check_sync_info()
 
-=======
-    cfg = Config(args.cfg, opts=args.opts)
->>>>>>> 126a550b
     # Only support for the DeepLabv3+ model
     if args.data_format == 'NHWC':
         if cfg.dic['model']['type'] != 'DeepLabV3P':
